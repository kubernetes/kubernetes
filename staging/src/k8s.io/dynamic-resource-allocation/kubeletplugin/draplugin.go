--- conflicted
+++ resolved
@@ -37,10 +37,7 @@
 	draclient "k8s.io/dynamic-resource-allocation/client"
 	"k8s.io/dynamic-resource-allocation/resourceclaim"
 	"k8s.io/dynamic-resource-allocation/resourceslice"
-<<<<<<< HEAD
-=======
 	drahealthv1alpha1 "k8s.io/kubelet/pkg/apis/dra-health/v1alpha1"
->>>>>>> 17d6c9c5
 	drapbv1 "k8s.io/kubelet/pkg/apis/dra/v1"
 	drapbv1beta1 "k8s.io/kubelet/pkg/apis/dra/v1beta1"
 	registerapi "k8s.io/kubelet/pkg/apis/pluginregistration/v1"
@@ -622,15 +619,12 @@
 	}
 	if o.nodeV1beta1 {
 		supportedServices = append(supportedServices, drapbv1beta1.DRAPluginService)
-<<<<<<< HEAD
-=======
 	}
 	// Check if the plugin implements the DRAResourceHealth service.
 	if _, ok := plugin.(drahealthv1alpha1.DRAResourceHealthServer); ok {
 		// If it does, add it to the list of services this plugin supports.
 		logger.V(5).Info("detected v1alpha1.DRAResourceHealth gRPC service")
 		supportedServices = append(supportedServices, drahealthv1alpha1.DRAResourceHealth_ServiceDesc.ServiceName)
->>>>>>> 17d6c9c5
 	}
 	if len(supportedServices) == 0 {
 		return nil, errors.New("no supported DRA gRPC API is implemented and enabled")
@@ -657,11 +651,6 @@
 					logger.V(5).Info("registering v1.DRAPlugin gRPC service")
 					drapbv1.RegisterDRAPluginServer(grpcServer, &nodePluginImplementation{Helper: d})
 				}
-<<<<<<< HEAD
-				if o.nodeV1beta1 {
-					logger.V(5).Info("registering v1beta1.DRAPlugin gRPC service")
-					drapbv1beta1.RegisterDRAPluginServer(grpcServer, drapbv1beta1.V1ServerWrapper{DRAPluginServer: &nodePluginImplementation{Helper: d}})
-=======
 
 				if o.nodeV1beta1 {
 					logger.V(5).Info("registering v1beta1.DRAPlugin gRPC service")
@@ -673,7 +662,6 @@
 						logger.V(5).Info("registering v1alpha1.DRAResourceHealth gRPC service")
 						drahealthv1alpha1.RegisterDRAResourceHealthServer(grpcServer, heatlhServer)
 					}
->>>>>>> 17d6c9c5
 				}
 			},
 		)
