--- conflicted
+++ resolved
@@ -91,9 +91,6 @@
 		if s, ok := e.BadValue.(string); ok {
 			buf.WriteString(fmt.Sprintf("Value=%q", s))
 		} else {
-<<<<<<< HEAD
-			buf.WriteString(fmt.Sprintf("Value=%v", e.BadValue))
-=======
 			rv := reflect.ValueOf(e.BadValue)
 			if rv.Kind() == reflect.Pointer && !rv.IsNil() {
 				rv = rv.Elem()
@@ -103,7 +100,6 @@
 			} else {
 				buf.WriteString(fmt.Sprintf("Value=%v", e.BadValue))
 			}
->>>>>>> eed6cf01
 		}
 	}
 	if m.matchOrigin || m.requireOriginWhenInvalid && e.Type == ErrorTypeInvalid {
