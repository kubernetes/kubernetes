--- conflicted
+++ resolved
@@ -75,16 +75,6 @@
 
 #### Compatibility matrix
 
-<<<<<<< HEAD
-|                               | Kubernetes 1.26 | Kubernetes 1.27 | Kubernetes 1.28 | Kubernetes 1.29 | Kubernetes 1.30 | Kubernetes 1.31 |
-| ----------------------------- | --------------- | --------------- | --------------- | --------------- | --------------- | --------------- |
-| `kubernetes-1.26.0`/`v0.26.0` | ✓               | +-              | +-              | +-              | +-              | +-              |
-| `kubernetes-1.27.0`/`v0.27.0` | +-              | ✓               | +-              | +-              | +-              | +-              |
-| `kubernetes-1.28.0`/`v0.28.0` | +-              | +-              | ✓               | +-              | +-              | +-              |
-| `kubernetes-1.29.0`/`v0.29.0` | +-              | +-              | +-              | ✓               | +-              | +-              |
-| `kubernetes-1.30.0`/`v0.30.0` | +-              | +-              | +-              | +-              | ✓               | +-              |
-| `kubernetes-1.31.0`/`v0.31.0` | +-              | +-              | +-              | +-              | +-              | ✓               |
-=======
 |                               | Kubernetes 1.27 | Kubernetes 1.28 | Kubernetes 1.29 | Kubernetes 1.30 | Kubernetes 1.31 | Kubernetes 1.32 |
 | ----------------------------- | --------------- | --------------- | --------------- | --------------- | --------------- | --------------- |
 | `kubernetes-1.27.0`/`v0.27.0` | ✓               | +-              | +-              | +-              | +-              | +-              |
@@ -93,7 +83,6 @@
 | `kubernetes-1.30.0`/`v0.30.0` | +-              | +-              | +-              | ✓               | +-              | +-              |
 | `kubernetes-1.31.0`/`v0.31.0` | +-              | +-              | +-              | +-              | ✓               | +-              |
 | `kubernetes-1.32.0`/`v0.32.0` | +-              | +-              | +-              | +-              | +-              | ✓               |
->>>>>>> ab54e442
 | `HEAD`                        | +-              | +-              | +-              | +-              | +-              | +-              |
 
 Key:
@@ -117,15 +106,6 @@
 | -------------- | ----------------------------------- | ------------------ |
 | `release-1.23` | Kubernetes main repo, 1.23 branch   | =-                 |
 | `release-1.24` | Kubernetes main repo, 1.24 branch   | =-                 |
-<<<<<<< HEAD
-| `release-1.25` | Kubernetes main repo, 1.25 branch   | ✓                  |
-| `release-1.26` | Kubernetes main repo, 1.26 branch   | ✓                  |
-| `release-1.27` | Kubernetes main repo, 1.27 branch   | ✓                  |
-| `release-1.28` | Kubernetes main repo, 1.28 branch   | ✓                  |
-| `release-1.29` | Kubernetes main repo, 1.29 branch   | ✓                  |
-| `release-1.30` | Kubernetes main repo, 1.30 branch   | ✓                  |
-| `release-1.31` | Kubernetes main repo, 1.31 branch   | ✓                  |
-=======
 | `release-1.25` | Kubernetes main repo, 1.25 branch   | =-                 |
 | `release-1.26` | Kubernetes main repo, 1.26 branch   | =-                 |
 | `release-1.27` | Kubernetes main repo, 1.27 branch   | =-                 |
@@ -134,7 +114,6 @@
 | `release-1.30` | Kubernetes main repo, 1.30 branch   | ✓                  |
 | `release-1.31` | Kubernetes main repo, 1.31 branch   | ✓                  |
 | `release-1.32` | Kubernetes main repo, 1.32 branch   | ✓                  |
->>>>>>> ab54e442
 | client-go HEAD | Kubernetes main repo, master branch | ✓                  |
 
 Key:
