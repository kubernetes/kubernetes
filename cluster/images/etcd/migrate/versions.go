/*
Copyright 2018 The Kubernetes Authors.

Licensed under the Apache License, Version 2.0 (the "License");
you may not use this file except in compliance with the License.
You may obtain a copy of the License at

    http://www.apache.org/licenses/LICENSE-2.0

Unless required by applicable law or agreed to in writing, software
distributed under the License is distributed on an "AS IS" BASIS,
WITHOUT WARRANTIES OR CONDITIONS OF ANY KIND, either express or implied.
See the License for the specific language governing permissions and
limitations under the License.
*/

package main

import (
	"fmt"
	"strings"

	"github.com/blang/semver"
)

// EtcdVersion specifies an etcd server binaries SemVer.
type EtcdVersion struct {
	semver.Version
}

// ParseEtcdVersion parses a SemVer string to an EtcdVersion.
func ParseEtcdVersion(s string) (*EtcdVersion, error) {
	v, err := semver.Make(s)
	if err != nil {
		return nil, err
	}
	return &EtcdVersion{v}, nil
}

// MustParseEtcdVersion parses a SemVer string to an EtcdVersion and panics if the parse fails.
func MustParseEtcdVersion(s string) *EtcdVersion {
	return &EtcdVersion{semver.MustParse(s)}
}

// String returns the version in SemVer string format.
func (v *EtcdVersion) String() string {
	return v.Version.String()
}

// Equals returns true if the versions are exactly equal.
func (v *EtcdVersion) Equals(o *EtcdVersion) bool {
	return v.Version.Equals(o.Version)
}

// MajorMinorEquals returns true if the major and minor parts of the versions are equal;
// if only patch versions differ, this returns true.
func (v *EtcdVersion) MajorMinorEquals(o *EtcdVersion) bool {
	return v.Major == o.Major && v.Minor == o.Minor
}

// EtcdStorageVersion identifies the storage version of an etcd data directory.
type EtcdStorageVersion int

const (
	storageUnknown EtcdStorageVersion = iota
	storageEtcd2
	storageEtcd3
)

// ParseEtcdStorageVersion parses an etcd storage version string to an EtcdStorageVersion.
func ParseEtcdStorageVersion(s string) (EtcdStorageVersion, error) {
	switch s {
	case "etcd2":
		return storageEtcd2, nil
	case "etcd3":
		return storageEtcd3, nil
	default:
		return storageUnknown, fmt.Errorf("unrecognized storage version: %s", s)
	}
}

// MustParseEtcdStorageVersion parses an etcd storage version string to an EtcdStorageVersion and
// panics if the parse fails.
func MustParseEtcdStorageVersion(s string) EtcdStorageVersion {
	version, err := ParseEtcdStorageVersion(s)
	if err != nil {
		panic(err)
	}
	return version
}

// String returns the text representation of the EtcdStorageVersion, 'etcd2' or 'etcd3'.
func (v EtcdStorageVersion) String() string {
	switch v {
	case storageEtcd2:
		return "etcd2"
	case storageEtcd3:
		return "etcd3"
	default:
		panic(fmt.Sprintf("enum value %d missing from EtcdStorageVersion String() function", v))
	}
}

// EtcdVersionPair is composed of an etcd version and storage version.
type EtcdVersionPair struct {
	version        *EtcdVersion
	storageVersion EtcdStorageVersion
}

// ParseEtcdVersionPair parses a "<version>/<storage-version>" string to an EtcdVersionPair.
func ParseEtcdVersionPair(s string) (*EtcdVersionPair, error) {
	parts := strings.Split(s, "/")
	if len(parts) != 2 {
		return nil, fmt.Errorf("malformed version file, expected <major>.<minor>.<patch>/<storage> but got %s", s)
	}
	version, err := ParseEtcdVersion(parts[0])
	if err != nil {
		return nil, err
	}
	storageVersion, err := ParseEtcdStorageVersion(parts[1])
	if err != nil {
		return nil, err
	}
	return &EtcdVersionPair{version, storageVersion}, nil
}

// String returns "<version>/<storage-version>" string of the EtcdVersionPair.
func (vp *EtcdVersionPair) String() string {
	return fmt.Sprintf("%s/%s", vp.version, vp.storageVersion)
}

// Equals returns true if both the versions and storage versions are exactly equal.
func (vp *EtcdVersionPair) Equals(o *EtcdVersionPair) bool {
	return vp.version.Equals(o.version) && vp.storageVersion == o.storageVersion
}

// SupportedVersions provides a list of etcd versions that are "supported" for some purpose.
// The list must be sorted from lowest semantic version to high.
type SupportedVersions []*EtcdVersion

// NextVersion returns the next supported version after the given current version, or nil if no
// next version exists.
func (sv SupportedVersions) NextVersion(current *EtcdVersion) *EtcdVersion {
	var nextVersion *EtcdVersion
	for i, supportedVersion := range sv {
		if current.MajorMinorEquals(supportedVersion) && len(sv) > i+1 {
			nextVersion = sv[i+1]
		}
	}
	return nextVersion
}

// NextVersionPair returns the next supported version after the given current version and infers
// the storage version from the major version part of the next version.
func (sv SupportedVersions) NextVersionPair(current *EtcdVersionPair) *EtcdVersionPair {
	nextVersion := sv.NextVersion(current.version)
	if nextVersion == nil {
		return nil
	}
	storageVersion := storageEtcd3
	if nextVersion.Major == 2 {
		storageVersion = storageEtcd2
	}
	return &EtcdVersionPair{version: nextVersion, storageVersion: storageVersion}
}

// ParseSupportedVersions parses a list of etcd versions.
func ParseSupportedVersions(list []string) (SupportedVersions, error) {
	var err error
	versions := make(SupportedVersions, len(list))
	for i, v := range list {
		versions[i], err = ParseEtcdVersion(strings.TrimSpace(v))
		if err != nil {
			return nil, err
		}
	}
	return versions, nil
<<<<<<< HEAD
=======
}

// MustParseSupportedVersions parses a comma separated list of etcd versions or panics if the parse fails.
func MustParseSupportedVersions(list []string) SupportedVersions {
	versions, err := ParseSupportedVersions(list)
	if err != nil {
		panic(err)
	}
	return versions
>>>>>>> e9bb71c0
}<|MERGE_RESOLUTION|>--- conflicted
+++ resolved
@@ -175,16 +175,4 @@
 		}
 	}
 	return versions, nil
-<<<<<<< HEAD
-=======
 }
-
-// MustParseSupportedVersions parses a comma separated list of etcd versions or panics if the parse fails.
-func MustParseSupportedVersions(list []string) SupportedVersions {
-	versions, err := ParseSupportedVersions(list)
-	if err != nil {
-		panic(err)
-	}
-	return versions
->>>>>>> e9bb71c0
-}