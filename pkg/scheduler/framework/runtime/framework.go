--- conflicted
+++ resolved
@@ -149,21 +149,12 @@
 	kubeConfig             *restclient.Config
 	eventRecorder          events.EventRecorder
 	informerFactory        informers.SharedInformerFactory
-<<<<<<< HEAD
-	sharedDRAManager       framework.SharedDRAManager
-	snapshotSharedLister   framework.SharedLister
-	metricsRecorder        MetricsRecorder
-	podNominator           framework.PodNominator
-	podActivator           framework.PodActivator
-	extenders              []framework.Extender
-=======
 	sharedDRAManager       fwk.SharedDRAManager
 	snapshotSharedLister   fwk.SharedLister
-	metricsRecorder        *metrics.MetricAsyncRecorder
+	metricsRecorder        MetricsRecorder
 	podNominator           fwk.PodNominator
 	podActivator           fwk.PodActivator
 	extenders              []fwk.Extender
->>>>>>> 2d9ffdfe
 	captureProfile         CaptureProfile
 	parallelizer           parallelize.Parallelizer
 	waitingPods            *waitingPodsMap
