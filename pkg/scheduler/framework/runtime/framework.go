--- conflicted
+++ resolved
@@ -98,13 +98,9 @@
 	workloadManager  fwk.WorkloadManager
 	logger           klog.Logger
 
-<<<<<<< HEAD
+	sharedCSIManager fwk.CSIManager
+
 	metricsRecorder          MetricsRecorder
-=======
-	sharedCSIManager fwk.CSIManager
-
-	metricsRecorder          *metrics.MetricAsyncRecorder
->>>>>>> ef274e86
 	profileName              string
 	percentageOfNodesToScore *int32
 
