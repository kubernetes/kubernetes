--- conflicted
+++ resolved
@@ -60,15 +60,12 @@
 
 	// isStarted indicates whether the service has started successfully.
 	isStarted bool
-<<<<<<< HEAD
 	ctx        context.Context
 	cancel     context.CancelFunc
 	listenFunc func(network, address string) (net.Listener, error)
 	serveFunc  func(s *grpc.Server, lis net.Listener) error
-=======
 
 	api.UnsafeRegistrationServer
->>>>>>> b40d5702
 }
 
 type notifyListener struct {
