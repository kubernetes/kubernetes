--- conflicted
+++ resolved
@@ -382,17 +382,13 @@
 }
 
 func (cm *containerManagerImpl) ContainerHasExclusiveCPUs(pod *v1.Pod, container *v1.Container) bool {
-<<<<<<< HEAD
 	// Use klog.TODO() because we currently do not have a proper logger to pass in.
 	// Replace this with an appropriate logger when refactoring this function to accept a logger parameter.
 	logger := klog.TODO()
 	return containerHasExclusiveCPUs(logger, cm.cpuManager, pod, container)
-=======
-	return containerHasExclusiveCPUs(cm.cpuManager, pod, container)
 }
 
 func (cm *containerManagerImpl) CanAllocateExclusively(res v1.ResourceName) bool {
 	// run from the cheapest to the most expensive
 	return cm.cpuManager.CanAllocateExclusively(res) || cm.memoryManager.CanAllocateExclusively(res) || cm.deviceManager.CanAllocateExclusively(res)
->>>>>>> 579e2ae0
 }