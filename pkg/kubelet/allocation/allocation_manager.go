/*
Copyright 2025 The Kubernetes Authors.

Licensed under the Apache License, Version 2.0 (the "License");
you may not use this file except in compliance with the License.
You may obtain a copy of the License at

    http://www.apache.org/licenses/LICENSE-2.0

Unless required by applicable law or agreed to in writing, software
distributed under the License is distributed on an "AS IS" BASIS,
WITHOUT WARRANTIES OR CONDITIONS OF ANY KIND, either express or implied.
See the License for the specific language governing permissions and
limitations under the License.
*/

package allocation

import (
	"context"
	"fmt"
	"path/filepath"
	"slices"
	"sync"
	"time"

	v1 "k8s.io/api/core/v1"
	apiequality "k8s.io/apimachinery/pkg/api/equality"
	metav1 "k8s.io/apimachinery/pkg/apis/meta/v1"
	"k8s.io/apimachinery/pkg/types"
	"k8s.io/apimachinery/pkg/util/sets"
	utilfeature "k8s.io/apiserver/pkg/util/feature"
	"k8s.io/client-go/tools/record"
	resourcehelper "k8s.io/component-helpers/resource"
	"k8s.io/klog/v2"
	podutil "k8s.io/kubernetes/pkg/api/v1/pod"
	"k8s.io/kubernetes/pkg/api/v1/resource"
	v1qos "k8s.io/kubernetes/pkg/apis/core/v1/helper/qos"
	"k8s.io/kubernetes/pkg/features"
	"k8s.io/kubernetes/pkg/kubelet/allocation/state"
	"k8s.io/kubernetes/pkg/kubelet/cm"
	"k8s.io/kubernetes/pkg/kubelet/cm/cpumanager"
	"k8s.io/kubernetes/pkg/kubelet/cm/memorymanager"
	"k8s.io/kubernetes/pkg/kubelet/config"
	kubecontainer "k8s.io/kubernetes/pkg/kubelet/container"
	"k8s.io/kubernetes/pkg/kubelet/events"
	"k8s.io/kubernetes/pkg/kubelet/lifecycle"
	"k8s.io/kubernetes/pkg/kubelet/metrics"
	"k8s.io/kubernetes/pkg/kubelet/status"
	kubetypes "k8s.io/kubernetes/pkg/kubelet/types"
	"k8s.io/kubernetes/pkg/kubelet/util/format"
)

// podStatusManagerStateFile is the file name where status manager stores its state
const (
	allocatedPodsStateFile = "allocated_pods_state"

	initialRetryDelay = 30 * time.Second
	retryDelay        = 3 * time.Minute

	TriggerReasonPodResized  = "pod_resized"
	TriggerReasonPodUpdated  = "pod_updated"
	TriggerReasonPodsAdded   = "pods_added"
	TriggerReasonPodsRemoved = "pods_removed"

	triggerReasonPeriodic = "periodic_retry"
)

// AllocationManager tracks pod resource allocations.
type Manager interface {
	// GetContainerResourceAllocation returns the AllocatedResources value for the container
	GetContainerResourceAllocation(podUID types.UID, containerName string) (v1.ResourceRequirements, bool)

	// GetPodLevelResourceAllocation returns the AllocatedResources value for the container
	GetPodLevelResourceAllocation(podUID types.UID) (*v1.ResourceRequirements, bool)

	// UpdatePodFromAllocation overwrites the pod spec with the allocation.
	// This function does a deep copy only if updates are needed.
	// Returns the updated (or original) pod, and whether there was an allocation stored.
	UpdatePodFromAllocation(pod *v1.Pod) (*v1.Pod, bool)

	// SetAllocatedResources checkpoints the resources allocated to a pod's containers.
	SetAllocatedResources(allocatedPod *v1.Pod) error

	// AddPodAdmitHandlers adds the admit handlers to the allocation manager.
	// TODO: See if we can remove this and just add them in the allocation manager constructor.
	AddPodAdmitHandlers(handlers lifecycle.PodAdmitHandlers)

	// SetContainerRuntime sets the allocation manager's container runtime.
	// TODO: See if we can remove this and just add it in the allocation manager constructor.
	SetContainerRuntime(runtime kubecontainer.Runtime)

	// AddPod checks if a pod can be admitted. If so, it admits the pod and updates the allocation.
	// The function returns a boolean value indicating whether the pod
	// can be admitted, a brief single-word reason and a message explaining why
	// the pod cannot be admitted.
	// allocatedPods should represent the pods that have already been admitted, along with their
	// admitted (allocated) resources.
	AddPod(activePods []*v1.Pod, pod *v1.Pod) (ok bool, reason, message string)

	// RemovePod removes any stored state for the given pod UID.
	RemovePod(uid types.UID)

	// RemoveOrphanedPods removes the stored state for any pods not included in the set of remaining pods.
	RemoveOrphanedPods(remainingPods sets.Set[types.UID])

	// Run starts the allocation manager. This is currently only used to handle periodic retry of
	// pending resizes.
	Run(ctx context.Context)

	// PushPendingResize queues a pod with a pending resize request for later reevaluation.
	PushPendingResize(uid types.UID)

	// HasPendingResizes returns whether there are currently any pending resizes.
	HasPendingResizes() bool

	// RetryPendingResizes retries all pending resizes.
	RetryPendingResizes(trigger string)
}

type manager struct {
	allocated state.State

	admitHandlers           lifecycle.PodAdmitHandlers
	containerRuntime        kubecontainer.Runtime
	statusManager           status.Manager
	sourcesReady            config.SourcesReady
	nodeConfig              cm.NodeConfig
	nodeAllocatableAbsolute v1.ResourceList

	ticker         *time.Ticker
	triggerPodSync func(pod *v1.Pod)
	getActivePods  func() []*v1.Pod
	getPodByUID    func(types.UID) (*v1.Pod, bool)

	allocationMutex        sync.Mutex
	podsWithPendingResizes []types.UID

	recorder record.EventRecorder
}

func NewManager(
	checkpointDirectory string,
	nodeConfig cm.NodeConfig,
	nodeAllocatableAbsolute v1.ResourceList,
	statusManager status.Manager,
	triggerPodSync func(pod *v1.Pod),
	getActivePods func() []*v1.Pod,
	getPodByUID func(types.UID) (*v1.Pod, bool),
	sourcesReady config.SourcesReady,
	recorder record.EventRecorder,
) Manager {
	// Use klog.TODO() because we currently do not have a proper logger to pass in.
	// Replace this with an appropriate logger when refactoring this function to accept a logger parameter.
	logger := klog.TODO()
	return &manager{
		allocated: newStateImpl(logger, checkpointDirectory, allocatedPodsStateFile),

		statusManager:           statusManager,
		admitHandlers:           lifecycle.PodAdmitHandlers{},
		sourcesReady:            sourcesReady,
		nodeConfig:              nodeConfig,
		nodeAllocatableAbsolute: nodeAllocatableAbsolute,

		ticker:         time.NewTicker(initialRetryDelay),
		triggerPodSync: triggerPodSync,
		getActivePods:  getActivePods,
		getPodByUID:    getPodByUID,
		recorder:       recorder,
	}
}

func newStateImpl(logger klog.Logger, checkpointDirectory, checkpointName string) state.State {
	if !utilfeature.DefaultFeatureGate.Enabled(features.InPlacePodVerticalScaling) {
		return state.NewNoopStateCheckpoint()
	}

	stateImpl, err := state.NewStateCheckpoint(checkpointDirectory, checkpointName)
	if err != nil {
		// This is a critical, non-recoverable failure.
		logger.Error(err, "Failed to initialize allocation checkpoint manager",
			"checkpointPath", filepath.Join(checkpointDirectory, checkpointName))
		panic(err)
	}

	return stateImpl
}

// NewInMemoryManager returns an allocation manager that doesn't persist state.
// For testing purposes only!
func NewInMemoryManager(
	nodeConfig cm.NodeConfig,
	nodeAllocatableAbsolute v1.ResourceList,
	statusManager status.Manager,
	triggerPodSync func(pod *v1.Pod),
	getActivePods func() []*v1.Pod,
	getPodByUID func(types.UID) (*v1.Pod, bool),
	sourcesReady config.SourcesReady,
	recorder record.EventRecorder,
) Manager {
	return &manager{
		allocated: state.NewStateMemory(nil),

		statusManager:           statusManager,
		admitHandlers:           lifecycle.PodAdmitHandlers{},
		sourcesReady:            sourcesReady,
		nodeConfig:              nodeConfig,
		nodeAllocatableAbsolute: nodeAllocatableAbsolute,

		ticker:         time.NewTicker(initialRetryDelay),
		triggerPodSync: triggerPodSync,
		getActivePods:  getActivePods,
		getPodByUID:    getPodByUID,
		recorder:       recorder,
	}
}

func (m *manager) Run(ctx context.Context) {
	// Start a goroutine to periodically check for pending resizes and process them if needed.
	go func() {
		logger := klog.FromContext(ctx)
		for {
			select {
			case <-m.ticker.C:
				successfulResizes := m.retryPendingResizes(logger, triggerReasonPeriodic)
				for _, po := range successfulResizes {
					logger.Info("Successfully retried resize after timeout", "pod", klog.KObj(po))
				}
			case <-ctx.Done():
				m.ticker.Stop()
				return
			}
		}
	}()
}

func (m *manager) RetryPendingResizes(trigger string) {
	// Use klog.TODO() because we currently do not have a proper logger to pass in.
	// Replace this with an appropriate logger when refactoring this function to accept a logger parameter.
	logger := klog.TODO()
	m.retryPendingResizes(logger, trigger)
}

func (m *manager) retryPendingResizes(logger klog.Logger, trigger string) []*v1.Pod {
	m.allocationMutex.Lock()
	defer m.allocationMutex.Unlock()

	if !m.sourcesReady.AllReady() {
		logger.V(4).Info("Skipping evaluation of pending resizes; sources are not ready")
		m.ticker.Reset(initialRetryDelay)
		return nil
	}

	m.ticker.Reset(retryDelay)

	var newPendingResizes []types.UID
	var successfulResizes []*v1.Pod

	// Retry all pending resizes.
	for _, uid := range m.podsWithPendingResizes {
		pod, found := m.getPodByUID(uid)
		if !found {
			logger.V(4).Info("Pod not found; removing from pending resizes", "podUID", uid)
			continue
		}

		oldResizeStatus := m.statusManager.GetPodResizeConditions(uid)
		isDeferred := m.statusManager.IsPodResizeDeferred(uid)

		resizeAllocated, err := m.handlePodResourcesResize(logger, pod)
		switch {
		case err != nil:
			logger.Error(err, "Failed to handle pod resources resize", "pod", klog.KObj(pod))
			newPendingResizes = append(newPendingResizes, uid)
		case m.statusManager.IsPodResizeDeferred(uid):
			logger.V(4).Info("Pod resize is deferred; will reevaluate later", "pod", klog.KObj(pod))
			newPendingResizes = append(newPendingResizes, uid)
		case m.statusManager.IsPodResizeInfeasible(uid):
			logger.V(4).Info("Pod resize is infeasible", "pod", klog.KObj(pod))
		default:
			logger.V(4).Info("Pod resize successfully allocated", "pod", klog.KObj(pod))
			successfulResizes = append(successfulResizes, pod)
			if isDeferred {
				metrics.PodDeferredAcceptedResizes.WithLabelValues(trigger).Inc()
			}
		}

		// If the pod resize status has changed, we need to update the pod status.
		newResizeStatus := m.statusManager.GetPodResizeConditions(uid)
		if resizeAllocated || !apiequality.Semantic.DeepEqual(oldResizeStatus, newResizeStatus) {
			m.triggerPodSync(pod)
		}
	}

	m.podsWithPendingResizes = newPendingResizes
	return successfulResizes
}

func (m *manager) PushPendingResize(uid types.UID) {
	// Use klog.TODO() because we currently do not have a proper logger to pass in.
	// Replace this with an appropriate logger when refactoring this function to accept a logger parameter.
	logger := klog.TODO()
	m.allocationMutex.Lock()
	defer m.allocationMutex.Unlock()

	for _, p := range m.podsWithPendingResizes {
		if p == uid {
			// Pod is already in the pending resizes queue.
			return
		}
	}

	// Add the pod to the pending resizes list and sort by priority.
	m.podsWithPendingResizes = append(m.podsWithPendingResizes, uid)
	m.sortPendingResizes(logger)
}

// sortPendingResizes sorts the list of pending resizes:
// - First, prioritizing resizes that do not increase requests.
// - Second, based on the pod's PriorityClass.
// - Third, based on the pod's QoS class.
// - Last, prioritizing resizes that have been in the deferred state the longest.
func (m *manager) sortPendingResizes(logger klog.Logger) {
	var pendingPods []*v1.Pod
	for _, uid := range m.podsWithPendingResizes {
		pod, found := m.getPodByUID(uid)
		if !found {
			logger.V(4).Info("Pod not found; removing from pending resizes", "podUID", uid)
			continue
		}
		pendingPods = append(pendingPods, pod)
	}

	slices.SortFunc(pendingPods, func(firstPod, secondPod *v1.Pod) int {
		// First, resizes that don't increase requests will be prioritized.
		// These resizes are expected to always succeed.
		firstPodIncreasing := m.isResizeIncreasingRequests(firstPod)
		secondPodIncreasing := m.isResizeIncreasingRequests(secondPod)
		if !firstPodIncreasing {
			return -1
		}
		if !secondPodIncreasing {
			return 1
		}

		// Second, pods with a higher PriorityClass will be prioritized.
		firstPodPriority := int32(0)
		if firstPod.Spec.Priority != nil {
			firstPodPriority = *firstPod.Spec.Priority
		}
		secondPodPriority := int32(0)
		if secondPod.Spec.Priority != nil {
			secondPodPriority = *secondPod.Spec.Priority
		}
		if firstPodPriority > secondPodPriority {
			return -1
		}
		if secondPodPriority > firstPodPriority {
			return 1
		}

		// Third, pods with a higher QoS class will be prioritized, where guaranteed > burstable.
		// Best effort pods don't have resource requests or limits, so we don't need to consider them here.
		firstPodQOS := v1qos.GetPodQOS(firstPod)
		secondPodQOS := v1qos.GetPodQOS(secondPod)
		if firstPodQOS == v1.PodQOSGuaranteed && secondPodQOS != v1.PodQOSGuaranteed {
			return -1
		}
		if secondPodQOS == v1.PodQOSGuaranteed && firstPodQOS != v1.PodQOSGuaranteed {
			return 1
		}

		// If all else is the same, resize requests that have been pending longer will be
		// evaluated first.
		var firstPodLastTransitionTime *metav1.Time
		firstPodResizeConditions := m.statusManager.GetPodResizeConditions(firstPod.UID)
		for _, c := range firstPodResizeConditions {
			if c.Type == v1.PodResizePending {
				firstPodLastTransitionTime = &c.LastTransitionTime
			}
		}
		var secondPodLastTransitionTime *metav1.Time
		secondPodResizeConditions := m.statusManager.GetPodResizeConditions(secondPod.UID)
		for _, c := range secondPodResizeConditions {
			if c.Type == v1.PodResizePending {
				secondPodLastTransitionTime = &c.LastTransitionTime
			}
		}
		if firstPodLastTransitionTime == nil {
			return 1
		}
		if secondPodLastTransitionTime == nil {
			return -1
		}
		if firstPodLastTransitionTime.Before(secondPodLastTransitionTime) {
			return -1
		}
		return 1
	})

	m.podsWithPendingResizes = make([]types.UID, len(pendingPods))
	for i, pod := range pendingPods {
		m.podsWithPendingResizes[i] = pod.UID
	}
}

// isResizeIncreasingRequests returns true if any of the resource requests are increasing.
func (m *manager) isResizeIncreasingRequests(pod *v1.Pod) bool {
	allocatedPod, updated := m.UpdatePodFromAllocation(pod)
	if !updated {
		return false
	}

	opts := resourcehelper.PodResourcesOptions{
		SkipPodLevelResources: !utilfeature.DefaultFeatureGate.Enabled(features.PodLevelResources),
	}
	oldRequest := resourcehelper.PodRequests(allocatedPod, opts)
	newRequest := resourcehelper.PodRequests(pod, opts)

	return newRequest.Memory().Cmp(*oldRequest.Memory()) > 0 ||
		newRequest.Cpu().Cmp(*oldRequest.Cpu()) > 0
}

func (m *manager) HasPendingResizes() bool {
	m.allocationMutex.Lock()
	defer m.allocationMutex.Unlock()

	return len(m.podsWithPendingResizes) > 0
}

// GetContainerResourceAllocation returns the last checkpointed AllocatedResources values
// If checkpoint manager has not been initialized, it returns nil, false
func (m *manager) GetContainerResourceAllocation(podUID types.UID, containerName string) (v1.ResourceRequirements, bool) {
	return m.allocated.GetContainerResources(podUID, containerName)
}

// GetPodLevelResourceAllocation returns the last checkpointed AllocatedResources values
// If checkpoint manager has not been initialized, it returns nil, false
func (m *manager) GetPodLevelResourceAllocation(podUID types.UID) (*v1.ResourceRequirements, bool) {
	return m.allocated.GetPodLevelResources(podUID)
}

// UpdatePodFromAllocation overwrites the pod spec with the allocation.
// This function does a deep copy only if updates are needed.
func (m *manager) UpdatePodFromAllocation(pod *v1.Pod) (*v1.Pod, bool) {
	if pod == nil {
		return pod, false
	}

	allocated, ok := m.allocated.GetPodResourceInfo(pod.UID)
	if !ok {
		return pod, false
	}

	return updatePodFromAllocation(pod, allocated)
}

func updatePodFromAllocation(pod *v1.Pod, allocated state.PodResourceInfo) (*v1.Pod, bool) {
	if pod == nil {
		return pod, false
	}

	updated := false
	if utilfeature.DefaultFeatureGate.Enabled(features.InPlacePodLevelResourcesVerticalScaling) {
		pAlloc := allocated.PodLevelResources
		if !apiequality.Semantic.DeepEqual(pod.Spec.Resources, pAlloc) {
			// Allocation differs from pod spec, retrieve the allocation
			pod = pod.DeepCopy()
			pod.Spec.Resources = pAlloc
			updated = true
		}
	}
	containerAlloc := func(c v1.Container) (v1.ResourceRequirements, bool) {
		if cAlloc, ok := allocated.ContainerResources[c.Name]; ok {
			if !apiequality.Semantic.DeepEqual(c.Resources, cAlloc) {
				// Allocation differs from pod spec, retrieve the allocation
				if !updated {
					// If this is the first update to be performed, copy the pod
					pod = pod.DeepCopy()
					updated = true
				}
				return cAlloc, true
			}
		}
		return v1.ResourceRequirements{}, false
	}

	for i, c := range pod.Spec.Containers {
		if cAlloc, found := containerAlloc(c); found {
			// Allocation differs from pod spec, update
			pod.Spec.Containers[i].Resources = cAlloc
		}
	}
	for i, c := range pod.Spec.InitContainers {
		if cAlloc, found := containerAlloc(c); found {
			// Allocation differs from pod spec, update
			pod.Spec.InitContainers[i].Resources = cAlloc
		}
	}
	return pod, updated
}

// SetAllocatedResources checkpoints the resources allocated to a pod's containers
func (m *manager) SetAllocatedResources(pod *v1.Pod) error {
	// Use klog.TODO() because we currently do not have a proper logger to pass in.
	// Replace this with an appropriate logger when refactoring this function to accept a logger parameter.
	logger := klog.TODO()
	return m.allocated.SetPodResourceInfo(logger, pod.UID, allocationFromPod(pod))
}

func allocationFromPod(pod *v1.Pod) state.PodResourceInfo {
	var podAlloc state.PodResourceInfo
	if utilfeature.DefaultFeatureGate.Enabled(features.InPlacePodLevelResourcesVerticalScaling) && pod.Spec.Resources != nil {
		podAlloc.PodLevelResources = pod.Spec.Resources.DeepCopy()
	}
	podAlloc.ContainerResources = make(map[string]v1.ResourceRequirements)
	for _, container := range pod.Spec.Containers {
		alloc := *container.Resources.DeepCopy()
		podAlloc.ContainerResources[container.Name] = alloc
	}

	for _, container := range pod.Spec.InitContainers {
		if podutil.IsRestartableInitContainer(&container) {
			alloc := *container.Resources.DeepCopy()
			podAlloc.ContainerResources[container.Name] = alloc
		}
	}

	return podAlloc
}

func (m *manager) AddPodAdmitHandlers(handlers lifecycle.PodAdmitHandlers) {
	for _, a := range handlers {
		m.admitHandlers.AddPodAdmitHandler(a)
	}
}

func (m *manager) SetContainerRuntime(runtime kubecontainer.Runtime) {
	m.containerRuntime = runtime
}

func (m *manager) AddPod(activePods []*v1.Pod, pod *v1.Pod) (bool, string, string) {
	// Use klog.TODO() because we currently do not have a proper logger to pass in.
	// Replace this with an appropriate logger when refactoring this function to accept a logger parameter.
	logger := klog.TODO()
	m.allocationMutex.Lock()
	defer m.allocationMutex.Unlock()

	if utilfeature.DefaultFeatureGate.Enabled(features.InPlacePodVerticalScaling) {
		// To handle kubelet restarts, test pod admissibility using AllocatedResources values
		// (for cpu & memory) from checkpoint store. If found, that is the source of truth.
		pod, _ = m.UpdatePodFromAllocation(pod)
	}

	// Check if we can admit the pod; if so, update the allocation.
	allocatedPods := m.getAllocatedPods(activePods)
	ok, reason, message := m.canAdmitPod(logger, allocatedPods, pod)

	if ok && utilfeature.DefaultFeatureGate.Enabled(features.InPlacePodVerticalScaling) {
		// Checkpoint the resource values at which the Pod has been admitted or resized.
		if err := m.SetAllocatedResources(pod); err != nil {
			// TODO(vinaykul,InPlacePodVerticalScaling): Can we recover from this in some way? Investigate
			logger.Error(err, "SetPodAllocation failed", "pod", klog.KObj(pod))
		}
	}

	return ok, reason, message
}

func (m *manager) RemovePod(uid types.UID) {
	// Use klog.TODO() because we currently do not have a proper logger to pass in.
	// Replace this with an appropriate logger when refactoring this function to accept a logger parameter.
	logger := klog.TODO()
	if err := m.allocated.RemovePod(uid); err != nil {
		// If the deletion fails, it will be retried by RemoveOrphanedPods, so we can safely ignore the error.
		logger.V(3).Error(err, "Failed to delete pod allocation", "podUID", uid)
	}
}

func (m *manager) RemoveOrphanedPods(remainingPods sets.Set[types.UID]) {
	m.allocated.RemoveOrphanedPods(remainingPods)
}

func (m *manager) handlePodResourcesResize(logger klog.Logger, pod *v1.Pod) (bool, error) {
	allocatedPod, updated := m.UpdatePodFromAllocation(pod)
	if !updated {
		// Desired resources == allocated resources. Pod allocation does not need to be updated.
		m.statusManager.ClearPodResizePendingCondition(pod.UID)
		return false, nil

	} else if resizable, msg, reason := IsInPlacePodVerticalScalingAllowed(pod); !resizable {
		// If there is a pending resize but the resize is not allowed, always use the allocated resources.
		metrics.PodInfeasibleResizes.WithLabelValues(reason).Inc()
		m.statusManager.SetPodResizePendingCondition(pod.UID, v1.PodReasonInfeasible, msg, pod.Generation)
		return false, nil

	} else if resizeNotAllowed, msg := disallowResizeForSwappableContainers(m.containerRuntime, pod, allocatedPod); resizeNotAllowed {
		// If this resize involve swap recalculation, set as infeasible, as IPPR with swap is not supported for beta.
		metrics.PodInfeasibleResizes.WithLabelValues("swap_limitation").Inc()
		m.statusManager.SetPodResizePendingCondition(pod.UID, v1.PodReasonInfeasible, msg, pod.Generation)
		return false, nil
	}

	if !apiequality.Semantic.DeepEqual(pod.Spec.Resources, allocatedPod.Spec.Resources) {
		if resizable, msg, reason := IsInPlacePodLevelResourcesVerticalScalingAllowed(pod); !resizable {
			// If there is a pending pod-level resources resize but the resize is not allowed, always use the allocated resources.
			metrics.PodInfeasibleResizes.WithLabelValues(reason).Inc()
			m.statusManager.SetPodResizePendingCondition(pod.UID, v1.PodReasonInfeasible, msg, pod.Generation)
			return false, nil
		}
	}

	// Desired resources != allocated resources. Can we update the allocation to the desired resources?
	fit, reason, message := m.canResizePod(logger, m.getAllocatedPods(m.getActivePods()), pod)
	if fit {
		// Update pod resource allocation checkpoint
		if err := m.SetAllocatedResources(pod); err != nil {
			return false, err
		}
		allocatedPod = pod
		m.statusManager.ClearPodResizePendingCondition(pod.UID)

		// Clear any errors that may have been surfaced from a previous resize and update the
		// generation of the resize in-progress condition.
		m.statusManager.ClearPodResizeInProgressCondition(pod.UID)
		m.statusManager.SetPodResizeInProgressCondition(pod.UID, "", "", pod.Generation)

		msg := events.PodResizeStartedMsg(allocatedPod, pod.Generation)
		m.recorder.Eventf(pod, v1.EventTypeNormal, events.ResizeStarted, msg)

		return true, nil
	}

	if reason != "" {
		if m.statusManager.SetPodResizePendingCondition(pod.UID, reason, message, pod.Generation) {
			eventType := events.ResizeDeferred
			if reason == v1.PodReasonInfeasible {
				eventType = events.ResizeInfeasible
			}
			msg := events.PodResizePendingMsg(pod, reason, message, pod.Generation)
			m.recorder.Eventf(pod, v1.EventTypeWarning, eventType, msg)
		}
	}

	return false, nil
}

func disallowResizeForSwappableContainers(runtime kubecontainer.Runtime, desiredPod, allocatedPod *v1.Pod) (bool, string) {
	if desiredPod == nil || allocatedPod == nil {
		return false, ""
	}
	restartableMemoryResizePolicy := func(resizePolicies []v1.ContainerResizePolicy) bool {
		for _, policy := range resizePolicies {
			if policy.ResourceName == v1.ResourceMemory {
				return policy.RestartPolicy == v1.RestartContainer
			}
		}
		return false
	}
	allocatedContainers := make(map[string]v1.Container)
	for _, container := range append(allocatedPod.Spec.Containers, allocatedPod.Spec.InitContainers...) {
		allocatedContainers[container.Name] = container
	}
	for _, desiredContainer := range append(desiredPod.Spec.Containers, desiredPod.Spec.InitContainers...) {
		allocatedContainer, ok := allocatedContainers[desiredContainer.Name]
		if !ok {
			continue
		}
		origMemRequest := desiredContainer.Resources.Requests[v1.ResourceMemory]
		newMemRequest := allocatedContainer.Resources.Requests[v1.ResourceMemory]
		if !origMemRequest.Equal(newMemRequest) && !restartableMemoryResizePolicy(allocatedContainer.ResizePolicy) {
			aSwapBehavior := runtime.GetContainerSwapBehavior(desiredPod, &desiredContainer)
			bSwapBehavior := runtime.GetContainerSwapBehavior(allocatedPod, &allocatedContainer)
			if aSwapBehavior != kubetypes.NoSwap || bSwapBehavior != kubetypes.NoSwap {
				return true, "In-place resize of containers with swap is not supported."
			}
		}
	}
	return false, ""
}

// canAdmitPod determines if a pod can be admitted, and gives a reason if it
// cannot. "pod" is new pod, while "pods" are all admitted pods
// The function returns a boolean value indicating whether the pod
// can be admitted, a brief single-word reason and a message explaining why
// the pod cannot be admitted.
// allocatedPods should represent the pods that have already been admitted, along with their
// admitted (allocated) resources.
func (m *manager) canAdmitPod(logger klog.Logger, allocatedPods []*v1.Pod, pod *v1.Pod) (bool, string, string) {
	// Filter out the pod being evaluated.
	allocatedPods = slices.DeleteFunc(allocatedPods, func(p *v1.Pod) bool { return p.UID == pod.UID })

	// If any handler rejects, the pod is rejected.
	attrs := &lifecycle.PodAdmitAttributes{Pod: pod, OtherPods: allocatedPods}
	for _, podAdmitHandler := range m.admitHandlers {
		if result := podAdmitHandler.Admit(attrs); !result.Admit {
			logger.Info("Pod admission denied", "podUID", attrs.Pod.UID, "pod", klog.KObj(attrs.Pod), "reason", result.Reason, "message", result.Message)
			return false, result.Reason, result.Message
		}
	}

	return true, "", ""
}

// canResizePod determines if the requested resize is currently feasible.
// pod should hold the desired (pre-allocated) spec.
// Returns true if the resize can proceed; returns a reason and message
// otherwise.
func (m *manager) canResizePod(logger klog.Logger, allocatedPods []*v1.Pod, pod *v1.Pod) (bool, string, string) {
	// TODO: Move this logic into a PodAdmitHandler by introducing an operation field to
	// lifecycle.PodAdmitAttributes, and combine canResizePod with canAdmitPod.
	if v1qos.GetPodQOS(pod) == v1.PodQOSGuaranteed {
		if !utilfeature.DefaultFeatureGate.Enabled(features.InPlacePodVerticalScalingExclusiveCPUs) &&
			m.nodeConfig.CPUManagerPolicy == string(cpumanager.PolicyStatic) &&
			m.guaranteedPodResourceResizeRequired(pod, v1.ResourceCPU) {
			msg := fmt.Sprintf("Resize is infeasible for Guaranteed Pods alongside CPU Manager policy \"%s\"", string(cpumanager.PolicyStatic))
			logger.V(3).Info(msg, "pod", format.Pod(pod))
			metrics.PodInfeasibleResizes.WithLabelValues("guaranteed_pod_cpu_manager_static_policy").Inc()
			return false, v1.PodReasonInfeasible, msg
		}
		if utilfeature.DefaultFeatureGate.Enabled(features.MemoryManager) &&
			!utilfeature.DefaultFeatureGate.Enabled(features.InPlacePodVerticalScalingExclusiveMemory) &&
			m.nodeConfig.MemoryManagerPolicy == string(memorymanager.PolicyTypeStatic) &&
			m.guaranteedPodResourceResizeRequired(pod, v1.ResourceMemory) {
			msg := fmt.Sprintf("Resize is infeasible for Guaranteed Pods alongside Memory Manager policy \"%s\"", string(memorymanager.PolicyTypeStatic))
			logger.V(3).Info(msg, "pod", format.Pod(pod))
			metrics.PodInfeasibleResizes.WithLabelValues("guaranteed_pod_memory_manager_static_policy").Inc()
			return false, v1.PodReasonInfeasible, msg
		}
	}

	cpuAvailable := m.nodeAllocatableAbsolute.Cpu().MilliValue()
	memAvailable := m.nodeAllocatableAbsolute.Memory().Value()
	cpuRequests := resource.GetResourceRequest(pod, v1.ResourceCPU)
	memRequests := resource.GetResourceRequest(pod, v1.ResourceMemory)
	if cpuRequests > cpuAvailable || memRequests > memAvailable {
		var msg string
		if memRequests > memAvailable {
			msg = fmt.Sprintf("memory, requested: %d, capacity: %d", memRequests, memAvailable)
		} else {
			msg = fmt.Sprintf("cpu, requested: %d, capacity: %d", cpuRequests, cpuAvailable)
		}
		msg = "Node didn't have enough capacity: " + msg
		logger.V(3).Info(msg, "pod", klog.KObj(pod))
		metrics.PodInfeasibleResizes.WithLabelValues("insufficient_node_allocatable").Inc()
		return false, v1.PodReasonInfeasible, msg
	}

	if ok, failReason, failMessage := m.canAdmitPod(logger, allocatedPods, pod); !ok {
		// Log reason and return.
<<<<<<< HEAD
		klog.V(3).InfoS("Resize cannot be accommodated", "pod", klog.KObj(pod), "reason", failReason, "message", failMessage)
		if failReason == "prohibitedCPUAllocationError" {
			metrics.PodInfeasibleResizes.WithLabelValues("guaranteed_pod_cpu_manager_static_policy_prohibitedCPUAllocationError").Inc()
			return false, v1.PodReasonInfeasible, failMessage
		} else {
			return false, v1.PodReasonDeferred, failMessage
		}
=======
		logger.V(3).Info("Resize cannot be accommodated", "pod", klog.KObj(pod), "reason", failReason, "message", failMessage)
		return false, v1.PodReasonDeferred, failMessage
>>>>>>> dd838ccf
	}

	return true, "", ""
}

func (m *manager) guaranteedPodResourceResizeRequired(pod *v1.Pod, resourceName v1.ResourceName) bool {
	for container, containerType := range podutil.ContainerIter(&pod.Spec, podutil.InitContainers|podutil.Containers) {
		if !IsResizableContainer(container, containerType) {
			continue
		}
		requestedResources := container.Resources
		allocatedresources, _ := m.GetContainerResourceAllocation(pod.UID, container.Name)
		// For Guaranteed pods, requests must equal limits, so checking requests is sufficient.
		if !requestedResources.Requests[resourceName].Equal(allocatedresources.Requests[resourceName]) {
			return true
		}
	}
	return false
}

func (m *manager) getAllocatedPods(activePods []*v1.Pod) []*v1.Pod {
	if !utilfeature.DefaultFeatureGate.Enabled(features.InPlacePodVerticalScaling) {
		return activePods
	}

	allocatedPods := make([]*v1.Pod, len(activePods))
	for i, pod := range activePods {
		allocatedPods[i], _ = m.UpdatePodFromAllocation(pod)
	}
	return allocatedPods
}

func IsResizableContainer(container *v1.Container, containerType podutil.ContainerType) bool {
	switch containerType {
	case podutil.InitContainers:
		return podutil.IsRestartableInitContainer(container)
	case podutil.Containers:
		return true
	default:
		return false
	}
}<|MERGE_RESOLUTION|>--- conflicted
+++ resolved
@@ -748,18 +748,8 @@
 
 	if ok, failReason, failMessage := m.canAdmitPod(logger, allocatedPods, pod); !ok {
 		// Log reason and return.
-<<<<<<< HEAD
-		klog.V(3).InfoS("Resize cannot be accommodated", "pod", klog.KObj(pod), "reason", failReason, "message", failMessage)
-		if failReason == "prohibitedCPUAllocationError" {
-			metrics.PodInfeasibleResizes.WithLabelValues("guaranteed_pod_cpu_manager_static_policy_prohibitedCPUAllocationError").Inc()
-			return false, v1.PodReasonInfeasible, failMessage
-		} else {
-			return false, v1.PodReasonDeferred, failMessage
-		}
-=======
 		logger.V(3).Info("Resize cannot be accommodated", "pod", klog.KObj(pod), "reason", failReason, "message", failMessage)
 		return false, v1.PodReasonDeferred, failMessage
->>>>>>> dd838ccf
 	}
 
 	return true, "", ""
