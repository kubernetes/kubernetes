/*
Copyright 2016 The Kubernetes Authors.

Licensed under the Apache License, Version 2.0 (the "License");
you may not use this file except in compliance with the License.
You may obtain a copy of the License at

    http://www.apache.org/licenses/LICENSE-2.0

Unless required by applicable law or agreed to in writing, software
distributed under the License is distributed on an "AS IS" BASIS,
WITHOUT WARRANTIES OR CONDITIONS OF ANY KIND, either express or implied.
See the License for the specific language governing permissions and
limitations under the License.
*/

package operationexecutor

import (
	"context"
	goerrors "errors"
	"fmt"
	"os"
	"path/filepath"
	"strings"
	"time"

	v1 "k8s.io/api/core/v1"
	"k8s.io/apimachinery/pkg/api/errors"
	"k8s.io/apimachinery/pkg/api/resource"
	metav1 "k8s.io/apimachinery/pkg/apis/meta/v1"
	"k8s.io/apimachinery/pkg/types"
	utilfeature "k8s.io/apiserver/pkg/util/feature"
	clientset "k8s.io/client-go/kubernetes"
	"k8s.io/client-go/tools/events"
	volerr "k8s.io/cloud-provider/volume/errors"
	storagehelpers "k8s.io/component-helpers/storage/volume"
	"k8s.io/klog/v2"
	v1helper "k8s.io/kubernetes/pkg/apis/core/v1/helper"
	"k8s.io/kubernetes/pkg/features"
	kevents "k8s.io/kubernetes/pkg/kubelet/events"
	"k8s.io/kubernetes/pkg/volume"
	"k8s.io/kubernetes/pkg/volume/util"
	"k8s.io/kubernetes/pkg/volume/util/hostutil"
	volumetypes "k8s.io/kubernetes/pkg/volume/util/types"
	"k8s.io/kubernetes/pkg/volume/util/volumepathhandler"
)

const (
	unknownVolumePlugin                  string = "UnknownVolumePlugin"
	unknownAttachableVolumePlugin        string = "UnknownAttachableVolumePlugin"
	DetachOperationName                  string = "volume_detach"
	VerifyControllerAttachedVolumeOpName string = "verify_controller_attached_volume"
)

var _ OperationGenerator = &operationGenerator{}

type operationGenerator struct {
	// Used to fetch objects from the API server like Node in the
	// VerifyControllerAttachedVolume operation.
	kubeClient clientset.Interface

	// volumePluginMgr is the volume plugin manager used to create volume
	// plugin objects.
	volumePluginMgr *volume.VolumePluginMgr

	// recorder is used to record events in the API server
	recorder events.EventRecorder

	// blkUtil provides volume path related operations for block volume
	blkUtil volumepathhandler.BlockVolumePathHandler
}

type inTreeResizeResponse struct {
	pvc *v1.PersistentVolumeClaim
	pv  *v1.PersistentVolume

	err error
	// indicates that resize operation was called on underlying volume driver
	// mainly useful for testing.
	resizeCalled bool
}

// NewOperationGenerator is returns instance of operationGenerator
func NewOperationGenerator(kubeClient clientset.Interface,
	volumePluginMgr *volume.VolumePluginMgr,
	recorder events.EventRecorder,
	blkUtil volumepathhandler.BlockVolumePathHandler) OperationGenerator {

	return &operationGenerator{
		kubeClient:      kubeClient,
		volumePluginMgr: volumePluginMgr,
		recorder:        recorder,
		blkUtil:         blkUtil,
	}
}

// OperationGenerator interface that extracts out the functions from operation_executor to make it dependency injectable
type OperationGenerator interface {
	// Generates the MountVolume function needed to perform the mount of a volume plugin
	GenerateMountVolumeFunc(waitForAttachTimeout time.Duration, volumeToMount VolumeToMount, actualStateOfWorldMounterUpdater ActualStateOfWorldMounterUpdater, isRemount bool) volumetypes.GeneratedOperations

	// Generates the UnmountVolume function needed to perform the unmount of a volume plugin
	GenerateUnmountVolumeFunc(volumeToUnmount MountedVolume, actualStateOfWorld ActualStateOfWorldMounterUpdater, podsDir string) (volumetypes.GeneratedOperations, error)

	// Generates the AttachVolume function needed to perform attach of a volume plugin
	GenerateAttachVolumeFunc(logger klog.Logger, volumeToAttach VolumeToAttach, actualStateOfWorld ActualStateOfWorldAttacherUpdater) volumetypes.GeneratedOperations

	// Generates the DetachVolume function needed to perform the detach of a volume plugin
	GenerateDetachVolumeFunc(logger klog.Logger, volumeToDetach AttachedVolume, verifySafeToDetach bool, actualStateOfWorld ActualStateOfWorldAttacherUpdater) (volumetypes.GeneratedOperations, error)

	// Generates the VolumesAreAttached function needed to verify if volume plugins are attached
	GenerateVolumesAreAttachedFunc(attachedVolumes []AttachedVolume, nodeName types.NodeName, actualStateOfWorld ActualStateOfWorldAttacherUpdater) (volumetypes.GeneratedOperations, error)

	// Generates the UnMountDevice function needed to perform the unmount of a device
	GenerateUnmountDeviceFunc(deviceToDetach AttachedVolume, actualStateOfWorld ActualStateOfWorldMounterUpdater, mounter hostutil.HostUtils) (volumetypes.GeneratedOperations, error)

	// Generates the function needed to check if the attach_detach controller has attached the volume plugin
	GenerateVerifyControllerAttachedVolumeFunc(logger klog.Logger, volumeToMount VolumeToMount, nodeName types.NodeName, actualStateOfWorld ActualStateOfWorldAttacherUpdater) (volumetypes.GeneratedOperations, error)

	// Generates the MapVolume function needed to perform the map of a volume plugin
	GenerateMapVolumeFunc(waitForAttachTimeout time.Duration, volumeToMount VolumeToMount, actualStateOfWorldMounterUpdater ActualStateOfWorldMounterUpdater) (volumetypes.GeneratedOperations, error)

	// Generates the UnmapVolume function needed to perform the unmap of a volume plugin
	GenerateUnmapVolumeFunc(volumeToUnmount MountedVolume, actualStateOfWorld ActualStateOfWorldMounterUpdater) (volumetypes.GeneratedOperations, error)

	// Generates the UnmapDevice function needed to perform the unmap of a device
	GenerateUnmapDeviceFunc(deviceToDetach AttachedVolume, actualStateOfWorld ActualStateOfWorldMounterUpdater, mounter hostutil.HostUtils) (volumetypes.GeneratedOperations, error)

	// GetVolumePluginMgr returns volume plugin manager
	GetVolumePluginMgr() *volume.VolumePluginMgr

	GenerateExpandVolumeFunc(*v1.PersistentVolumeClaim, *v1.PersistentVolume) (volumetypes.GeneratedOperations, error)

	GenerateExpandAndRecoverVolumeFunc(*v1.PersistentVolumeClaim, *v1.PersistentVolume, string) (volumetypes.GeneratedOperations, error)

	// Generates the volume file system resize function, which can resize volume's file system to expected size without unmounting the volume.
	// Along with volumeToMount and actualStateOfWorld, the function expects current size of volume on the node as an argument. The current
	// size here always refers to capacity last recorded in actualStateOfWorld from pvc.Status.Capacity
	GenerateExpandInUseVolumeFunc(volumeToMount VolumeToMount, actualStateOfWorld ActualStateOfWorldMounterUpdater, currentSize resource.Quantity) (volumetypes.GeneratedOperations, error)
}

type inTreeResizeOpts struct {
	resizerName  string
	pvc          *v1.PersistentVolumeClaim
	pv           *v1.PersistentVolume
	volumeSpec   *volume.Spec
	volumePlugin volume.ExpandableVolumePlugin
}

type nodeResizeOperationOpts struct {
	vmt                VolumeToMount
	pvc                *v1.PersistentVolumeClaim
	pv                 *v1.PersistentVolume
	pluginResizeOpts   volume.NodeResizeOptions
	volumePlugin       volume.NodeExpandableVolumePlugin
	actualStateOfWorld ActualStateOfWorldMounterUpdater
}

func (og *operationGenerator) GenerateVolumesAreAttachedFunc(
	attachedVolumes []AttachedVolume,
	nodeName types.NodeName,
	actualStateOfWorld ActualStateOfWorldAttacherUpdater) (volumetypes.GeneratedOperations, error) {
	// volumesPerPlugin maps from a volume plugin to a list of volume specs which belong
	// to this type of plugin
	volumesPerPlugin := make(map[string][]*volume.Spec)
	// volumeSpecMap maps from a volume spec to its unique volumeName which will be used
	// when calling MarkVolumeAsDetached
	volumeSpecMap := make(map[*volume.Spec]v1.UniqueVolumeName)

	// Iterate each volume spec and put them into a map index by the pluginName
	for _, volumeAttached := range attachedVolumes {
		if volumeAttached.VolumeSpec == nil {
			klog.Errorf("VerifyVolumesAreAttached.GenerateVolumesAreAttachedFunc: nil spec for volume %s", volumeAttached.VolumeName)
			continue
		}
		volumePlugin, err :=
			og.volumePluginMgr.FindPluginBySpec(volumeAttached.VolumeSpec)
		if err != nil || volumePlugin == nil {
			klog.Error(volumeAttached.GenerateErrorDetailed("VolumesAreAttached.FindPluginBySpec failed", err).Error())
			continue
		}
		volumeSpecList, pluginExists := volumesPerPlugin[volumePlugin.GetPluginName()]
		if !pluginExists {
			volumeSpecList = []*volume.Spec{}
		}
		volumeSpecList = append(volumeSpecList, volumeAttached.VolumeSpec)
		volumesPerPlugin[volumePlugin.GetPluginName()] = volumeSpecList
		// Migration: VolumeSpecMap contains original VolumeName for use in ActualStateOfWorld
		volumeSpecMap[volumeAttached.VolumeSpec] = volumeAttached.VolumeName
	}

	volumesAreAttachedFunc := func() volumetypes.OperationContext {

		// For each volume plugin, pass the list of volume specs to VolumesAreAttached to check
		// whether the volumes are still attached.
		for pluginName, volumesSpecs := range volumesPerPlugin {
			attachableVolumePlugin, err :=
				og.volumePluginMgr.FindAttachablePluginByName(pluginName)
			if err != nil || attachableVolumePlugin == nil {
				klog.Errorf(
					"VolumeAreAttached.FindAttachablePluginBySpec failed for plugin %q with: %v",
					pluginName,
					err)
				continue
			}

			volumeAttacher, newAttacherErr := attachableVolumePlugin.NewAttacher()
			if newAttacherErr != nil {
				klog.Errorf(
					"VolumesAreAttached.NewAttacher failed for getting plugin %q with: %v",
					pluginName,
					newAttacherErr)
				continue
			}

			attached, areAttachedErr := volumeAttacher.VolumesAreAttached(volumesSpecs, nodeName)
			if areAttachedErr != nil {
				klog.Errorf(
					"VolumesAreAttached failed for checking on node %q with: %v",
					nodeName,
					areAttachedErr)
				continue
			}

			for spec, check := range attached {
				if !check {
					actualStateOfWorld.MarkVolumeAsDetached(volumeSpecMap[spec], nodeName)
					klog.V(1).Infof("VerifyVolumesAreAttached determined volume %q (spec.Name: %q) is no longer attached to node %q, therefore it was marked as detached.",
						volumeSpecMap[spec], spec.Name(), nodeName)
				}
			}
		}

		// It is hard to differentiate migrated status for all volumes for verify_volumes_are_attached_per_node
		return volumetypes.NewOperationContext(nil, nil, false)
	}

	return volumetypes.GeneratedOperations{
		OperationName:     "verify_volumes_are_attached_per_node",
		OperationFunc:     volumesAreAttachedFunc,
		CompleteFunc:      util.OperationCompleteHook(util.GetFullQualifiedPluginNameForVolume("<n/a>", nil), "verify_volumes_are_attached_per_node"),
		EventRecorderFunc: nil, // nil because we do not want to generate event on error
	}, nil
}

func (og *operationGenerator) GenerateAttachVolumeFunc(
	logger klog.Logger,
	volumeToAttach VolumeToAttach,
	actualStateOfWorld ActualStateOfWorldAttacherUpdater) volumetypes.GeneratedOperations {
	pvc := GetPVCToAttach(volumeToAttach, nil, og.kubeClient)
	attachVolumeFunc := func() volumetypes.OperationContext {
		attachableVolumePlugin, err :=
			og.volumePluginMgr.FindAttachablePluginBySpec(volumeToAttach.VolumeSpec)

		migrated := getMigratedStatusBySpec(volumeToAttach.VolumeSpec)

		if err != nil || attachableVolumePlugin == nil {
			eventErr, detailedErr := volumeToAttach.GenerateError("AttachVolume.FindAttachablePluginBySpec failed", err)
			return volumetypes.NewOperationContext(eventErr, detailedErr, migrated)
		}

		volumeAttacher, newAttacherErr := attachableVolumePlugin.NewAttacher()
		if newAttacherErr != nil {
			eventErr, detailedErr := volumeToAttach.GenerateError("AttachVolume.NewAttacher failed", newAttacherErr)
			return volumetypes.NewOperationContext(eventErr, detailedErr, migrated)
		}

		// Execute attach
		devicePath, attachErr := volumeAttacher.Attach(
			volumeToAttach.VolumeSpec, volumeToAttach.NodeName)

		if attachErr != nil {
			uncertainNode := volumeToAttach.NodeName
			if derr, ok := attachErr.(*volerr.DanglingAttachError); ok {
				uncertainNode = derr.CurrentNode
			}
			addErr := actualStateOfWorld.MarkVolumeAsUncertain(
				logger,
				volumeToAttach.VolumeName,
				volumeToAttach.VolumeSpec,
				uncertainNode)
			if addErr != nil {
				klog.Errorf("AttachVolume.MarkVolumeAsUncertain fail to add the volume %q to actual state with %s", volumeToAttach.VolumeName, addErr)
			}

			// On failure, return error. Caller will log and retry.
			eventErr, detailedErr := volumeToAttach.GenerateError("AttachVolume.Attach failed", attachErr)
			return volumetypes.NewOperationContext(eventErr, detailedErr, migrated)
		}

<<<<<<< HEAD
=======
		// Successful attach event is useful for user debugging
		simpleMsg, _ := volumeToAttach.GenerateMsg("AttachVolume.Attach succeeded", "")
		for _, pod := range volumeToAttach.ScheduledPods {
			og.recorder.Eventf(pod, pvc, v1.EventTypeNormal, kevents.SuccessfulAttachVolume, "AttachingVolume", simpleMsg)
		}
		klog.Info(volumeToAttach.GenerateMsgDetailed("AttachVolume.Attach succeeded", ""))

>>>>>>> 0cd2bdf5
		// Update actual state of world
		addVolumeNodeErr := actualStateOfWorld.MarkVolumeAsAttached(
			logger, volumeToAttach.VolumeName, volumeToAttach.VolumeSpec, volumeToAttach.NodeName, devicePath)
		if addVolumeNodeErr != nil {
			// On failure, return error. Caller will log and retry.
			eventErr, detailedErr := volumeToAttach.GenerateError("AttachVolume.MarkVolumeAsAttached failed", addVolumeNodeErr)
			return volumetypes.NewOperationContext(eventErr, detailedErr, migrated)
		}

		// Successful attach event is useful for user debugging
		simpleMsg, _ := volumeToAttach.GenerateMsg("AttachVolume.Attach succeeded", "")
		for _, pod := range volumeToAttach.ScheduledPods {
			og.recorder.Eventf(pod, v1.EventTypeNormal, kevents.SuccessfulAttachVolume, simpleMsg)
		}
		klog.Info(volumeToAttach.GenerateMsgDetailed("AttachVolume.Attach succeeded", ""))

		return volumetypes.NewOperationContext(nil, nil, migrated)
	}

	eventRecorderFunc := func(err *error) {
		if *err != nil {
			for _, pod := range volumeToAttach.ScheduledPods {
				og.recorder.Eventf(pod, pvc, v1.EventTypeWarning, kevents.FailedAttachVolume, "AttachingVolume", (*err).Error())
			}
		}
	}

	attachableVolumePluginName := unknownAttachableVolumePlugin

	// Get attacher plugin
	attachableVolumePlugin, err :=
		og.volumePluginMgr.FindAttachablePluginBySpec(volumeToAttach.VolumeSpec)
	// It's ok to ignore the error, returning error is not expected from this function.
	// If an error case occurred during the function generation, this error case(skipped one) will also trigger an error
	// while the generated function is executed. And those errors will be handled during the execution of the generated
	// function with a back off policy.
	if err == nil && attachableVolumePlugin != nil {
		attachableVolumePluginName = attachableVolumePlugin.GetPluginName()
	}

	return volumetypes.GeneratedOperations{
		OperationName:     "volume_attach",
		OperationFunc:     attachVolumeFunc,
		EventRecorderFunc: eventRecorderFunc,
		CompleteFunc:      util.OperationCompleteHook(util.GetFullQualifiedPluginNameForVolume(attachableVolumePluginName, volumeToAttach.VolumeSpec), "volume_attach"),
	}
}

func (og *operationGenerator) GetVolumePluginMgr() *volume.VolumePluginMgr {
	return og.volumePluginMgr
}

func (og *operationGenerator) GenerateDetachVolumeFunc(
	logger klog.Logger,
	volumeToDetach AttachedVolume,
	verifySafeToDetach bool,
	actualStateOfWorld ActualStateOfWorldAttacherUpdater) (volumetypes.GeneratedOperations, error) {
	var volumeName string
	var attachableVolumePlugin volume.AttachableVolumePlugin
	var pluginName string
	var err error

	if volumeToDetach.VolumeSpec != nil {
		attachableVolumePlugin, err = findDetachablePluginBySpec(volumeToDetach.VolumeSpec, og.volumePluginMgr)
		if err != nil || attachableVolumePlugin == nil {
			return volumetypes.GeneratedOperations{}, volumeToDetach.GenerateErrorDetailed("DetachVolume.findDetachablePluginBySpec failed", err)
		}

		volumeName, err =
			attachableVolumePlugin.GetVolumeName(volumeToDetach.VolumeSpec)
		if err != nil {
			return volumetypes.GeneratedOperations{}, volumeToDetach.GenerateErrorDetailed("DetachVolume.GetVolumeName failed", err)
		}
	} else {
		// Get attacher plugin and the volumeName by splitting the volume unique name in case
		// there's no VolumeSpec: this happens only on attach/detach controller crash recovery
		// when a pod has been deleted during the controller downtime
		pluginName, volumeName, err = util.SplitUniqueName(volumeToDetach.VolumeName)
		if err != nil {
			return volumetypes.GeneratedOperations{}, volumeToDetach.GenerateErrorDetailed("DetachVolume.SplitUniqueName failed", err)
		}

		attachableVolumePlugin, err = og.volumePluginMgr.FindAttachablePluginByName(pluginName)
		if err != nil || attachableVolumePlugin == nil {
			return volumetypes.GeneratedOperations{}, volumeToDetach.GenerateErrorDetailed("DetachVolume.FindAttachablePluginByName failed", err)
		}

	}

	if pluginName == "" {
		pluginName = attachableVolumePlugin.GetPluginName()
	}

	volumeDetacher, err := attachableVolumePlugin.NewDetacher()
	if err != nil {
		return volumetypes.GeneratedOperations{}, volumeToDetach.GenerateErrorDetailed("DetachVolume.NewDetacher failed", err)
	}

	detachVolumeFunc := func() volumetypes.OperationContext {
		var err error
		if verifySafeToDetach {
			err = og.verifyVolumeIsSafeToDetach(volumeToDetach)
		}
		if err == nil {
			err = volumeDetacher.Detach(volumeName, volumeToDetach.NodeName)
		}

		migrated := getMigratedStatusBySpec(volumeToDetach.VolumeSpec)

		if err != nil {
			// On failure, mark the volume as uncertain. Attach() must succeed before adding the volume back
			// to node status as attached.
			uncertainError := actualStateOfWorld.MarkVolumeAsUncertain(
				logger, volumeToDetach.VolumeName, volumeToDetach.VolumeSpec, volumeToDetach.NodeName)
			if uncertainError != nil {
				klog.Errorf("DetachVolume.MarkVolumeAsUncertain failed to add the volume %q to actual state after detach error: %s", volumeToDetach.VolumeName, uncertainError)
			}
			eventErr, detailedErr := volumeToDetach.GenerateError("DetachVolume.Detach failed", err)
			return volumetypes.NewOperationContext(eventErr, detailedErr, migrated)
		}

		klog.Info(volumeToDetach.GenerateMsgDetailed("DetachVolume.Detach succeeded", ""))

		// Update actual state of world
		actualStateOfWorld.MarkVolumeAsDetached(
			volumeToDetach.VolumeName, volumeToDetach.NodeName)

		return volumetypes.NewOperationContext(nil, nil, migrated)
	}

	return volumetypes.GeneratedOperations{
		OperationName:     DetachOperationName,
		OperationFunc:     detachVolumeFunc,
		CompleteFunc:      util.OperationCompleteHook(util.GetFullQualifiedPluginNameForVolume(pluginName, volumeToDetach.VolumeSpec), DetachOperationName),
		EventRecorderFunc: nil, // nil because we do not want to generate event on error
	}, nil
}

func (og *operationGenerator) GenerateMountVolumeFunc(
	waitForAttachTimeout time.Duration,
	volumeToMount VolumeToMount,
	actualStateOfWorld ActualStateOfWorldMounterUpdater,
	isRemount bool) volumetypes.GeneratedOperations {

	volumePluginName := unknownVolumePlugin
	volumePlugin, err :=
		og.volumePluginMgr.FindPluginBySpec(volumeToMount.VolumeSpec)
	if err == nil && volumePlugin != nil {
		volumePluginName = volumePlugin.GetPluginName()
	}

	mountVolumeFunc := func() volumetypes.OperationContext {
		// Get mounter plugin
		volumePlugin, err := og.volumePluginMgr.FindPluginBySpec(volumeToMount.VolumeSpec)

		migrated := getMigratedStatusBySpec(volumeToMount.VolumeSpec)

		if err != nil || volumePlugin == nil {
			eventErr, detailedErr := volumeToMount.GenerateError("MountVolume.FindPluginBySpec failed", err)
			return volumetypes.NewOperationContext(eventErr, detailedErr, migrated)
		}

		affinityErr := checkNodeAffinity(og, volumeToMount)
		if affinityErr != nil {
			eventErr, detailedErr := volumeToMount.GenerateError("MountVolume.NodeAffinity check failed", affinityErr)
			return volumetypes.NewOperationContext(eventErr, detailedErr, migrated)
		}

		volumeMounter, newMounterErr := volumePlugin.NewMounter(
			volumeToMount.VolumeSpec,
			volumeToMount.Pod)
		if newMounterErr != nil {
			eventErr, detailedErr := volumeToMount.GenerateError("MountVolume.NewMounter initialization failed", newMounterErr)
			return volumetypes.NewOperationContext(eventErr, detailedErr, migrated)
		}

		mountCheckError := checkMountOptionSupport(og, volumeToMount, volumePlugin)
		if mountCheckError != nil {
			eventErr, detailedErr := volumeToMount.GenerateError("MountVolume.MountOptionSupport check failed", mountCheckError)
			return volumetypes.NewOperationContext(eventErr, detailedErr, migrated)
		}

		// Enforce ReadWriteOncePod access mode if it is the only one present. This is also enforced during scheduling.
		if actualStateOfWorld.IsVolumeMountedElsewhere(volumeToMount.VolumeName, volumeToMount.PodName) &&
			// Because we do not know what access mode the pod intends to use if there are multiple.
			len(volumeToMount.VolumeSpec.PersistentVolume.Spec.AccessModes) == 1 &&
			v1helper.ContainsAccessMode(volumeToMount.VolumeSpec.PersistentVolume.Spec.AccessModes, v1.ReadWriteOncePod) {

			err = goerrors.New("volume uses the ReadWriteOncePod access mode and is already in use by another pod")
			eventErr, detailedErr := volumeToMount.GenerateError("MountVolume.SetUp failed", err)
			return volumetypes.NewOperationContext(eventErr, detailedErr, migrated)
		}

		// Get attacher, if possible
		attachableVolumePlugin, _ :=
			og.volumePluginMgr.FindAttachablePluginBySpec(volumeToMount.VolumeSpec)
		var volumeAttacher volume.Attacher
		if attachableVolumePlugin != nil {
			volumeAttacher, _ = attachableVolumePlugin.NewAttacher()
		}

		// get deviceMounter, if possible
		deviceMountableVolumePlugin, _ := og.volumePluginMgr.FindDeviceMountablePluginBySpec(volumeToMount.VolumeSpec)
		var volumeDeviceMounter volume.DeviceMounter
		if deviceMountableVolumePlugin != nil {
			volumeDeviceMounter, _ = deviceMountableVolumePlugin.NewDeviceMounter()
		}

		var fsGroup *int64
		var fsGroupChangePolicy *v1.PodFSGroupChangePolicy
		if podSc := volumeToMount.Pod.Spec.SecurityContext; podSc != nil {
			if podSc.FSGroup != nil {
				fsGroup = podSc.FSGroup
			}
			if podSc.FSGroupChangePolicy != nil {
				fsGroupChangePolicy = podSc.FSGroupChangePolicy
			}
		}

		devicePath := volumeToMount.DevicePath
		if volumeAttacher != nil {
			// Wait for attachable volumes to finish attaching
			klog.InfoS(volumeToMount.GenerateMsgDetailed("MountVolume.WaitForAttach entering", fmt.Sprintf("DevicePath %q", volumeToMount.DevicePath)), "pod", klog.KObj(volumeToMount.Pod))

			devicePath, err = volumeAttacher.WaitForAttach(
				volumeToMount.VolumeSpec, devicePath, volumeToMount.Pod, waitForAttachTimeout)
			if err != nil {
				// On failure, return error. Caller will log and retry.
				eventErr, detailedErr := volumeToMount.GenerateError("MountVolume.WaitForAttach failed", err)
				return volumetypes.NewOperationContext(eventErr, detailedErr, migrated)
			}

			klog.InfoS(volumeToMount.GenerateMsgDetailed("MountVolume.WaitForAttach succeeded", fmt.Sprintf("DevicePath %q", devicePath)), "pod", klog.KObj(volumeToMount.Pod))
		}

		var resizeError error
		resizeOptions := volume.NodeResizeOptions{
			DevicePath: devicePath,
		}

		if volumeDeviceMounter != nil && actualStateOfWorld.GetDeviceMountState(volumeToMount.VolumeName) != DeviceGloballyMounted {
			deviceMountPath, err :=
				volumeDeviceMounter.GetDeviceMountPath(volumeToMount.VolumeSpec)
			if err != nil {
				// On failure, return error. Caller will log and retry.
				eventErr, detailedErr := volumeToMount.GenerateError("MountVolume.GetDeviceMountPath failed", err)
				return volumetypes.NewOperationContext(eventErr, detailedErr, migrated)
			}

			// Mount device to global mount path
			err = volumeDeviceMounter.MountDevice(
				volumeToMount.VolumeSpec,
				devicePath,
				deviceMountPath,
				volume.DeviceMounterArgs{FsGroup: fsGroup, SELinuxLabel: volumeToMount.SELinuxLabel},
			)
			if err != nil {
				og.checkForFailedMount(volumeToMount, err)
				og.markDeviceErrorState(volumeToMount, devicePath, deviceMountPath, err, actualStateOfWorld)
				// On failure, return error. Caller will log and retry.
				eventErr, detailedErr := volumeToMount.GenerateError("MountVolume.MountDevice failed", err)
				return volumetypes.NewOperationContext(eventErr, detailedErr, migrated)
			}

			klog.InfoS(volumeToMount.GenerateMsgDetailed("MountVolume.MountDevice succeeded", fmt.Sprintf("device mount path %q", deviceMountPath)), "pod", klog.KObj(volumeToMount.Pod))

			// Update actual state of world to reflect volume is globally mounted
			markDeviceMountedErr := actualStateOfWorld.MarkDeviceAsMounted(
				volumeToMount.VolumeName, devicePath, deviceMountPath, volumeToMount.SELinuxLabel)
			if markDeviceMountedErr != nil {
				// On failure, return error. Caller will log and retry.
				eventErr, detailedErr := volumeToMount.GenerateError("MountVolume.MarkDeviceAsMounted failed", markDeviceMountedErr)
				return volumetypes.NewOperationContext(eventErr, detailedErr, migrated)
			}
			// set staging path for volume expansion
			resizeOptions.DeviceStagePath = deviceMountPath
		}

		if volumeDeviceMounter != nil && resizeOptions.DeviceStagePath == "" {
			deviceStagePath, err := volumeDeviceMounter.GetDeviceMountPath(volumeToMount.VolumeSpec)
			if err != nil {
				// On failure, return error. Caller will log and retry.
				eventErr, detailedErr := volumeToMount.GenerateError("MountVolume.GetDeviceMountPath failed for expansion", err)
				return volumetypes.NewOperationContext(eventErr, detailedErr, migrated)
			}
			resizeOptions.DeviceStagePath = deviceStagePath
		}

		// Execute mount
		mountErr := volumeMounter.SetUp(volume.MounterArgs{
			FsUser:              util.FsUserFrom(volumeToMount.Pod),
			FsGroup:             fsGroup,
			DesiredSize:         volumeToMount.DesiredSizeLimit,
			FSGroupChangePolicy: fsGroupChangePolicy,
			Recorder:            og.recorder,
			SELinuxLabel:        volumeToMount.SELinuxLabel,
		})
		// Update actual state of world
		markOpts := MarkVolumeOpts{
			PodName:             volumeToMount.PodName,
			PodUID:              volumeToMount.Pod.UID,
			VolumeName:          volumeToMount.VolumeName,
			Mounter:             volumeMounter,
			VolumeGIDVolume:     volumeToMount.VolumeGIDValue,
			VolumeSpec:          volumeToMount.VolumeSpec,
			VolumeMountState:    VolumeMounted,
			SELinuxMountContext: volumeToMount.SELinuxLabel,
		}
		if mountErr != nil {
			og.checkForFailedMount(volumeToMount, mountErr)
			og.markVolumeErrorState(volumeToMount, markOpts, mountErr, actualStateOfWorld)
			// On failure, return error. Caller will log and retry.
			eventErr, detailedErr := volumeToMount.GenerateError("MountVolume.SetUp failed", mountErr)
			return volumetypes.NewOperationContext(eventErr, detailedErr, migrated)
		}

		detailedMsg := volumeToMount.GenerateMsgDetailed("MountVolume.SetUp succeeded", "")
		verbosity := klog.Level(1)
		if isRemount {
			verbosity = klog.Level(4)
		}
		klog.V(verbosity).InfoS(detailedMsg, "pod", klog.KObj(volumeToMount.Pod))
		resizeOptions.DeviceMountPath = volumeMounter.GetPath()

		_, resizeError = og.expandVolumeDuringMount(volumeToMount, actualStateOfWorld, resizeOptions)
		if resizeError != nil {
			klog.Errorf("MountVolume.NodeExpandVolume failed with %v", resizeError)
			eventErr, detailedErr := volumeToMount.GenerateError("MountVolume.Setup failed while expanding volume", resizeError)
			// At this point, MountVolume.Setup already succeeded, we should add volume into actual state
			// so that reconciler can clean up volume when needed. However, volume resize failed,
			// we should not mark the volume as mounted to avoid pod starts using it.
			// Considering the above situations, we mark volume as uncertain here so that reconciler will trigger
			// volume tear down when pod is deleted, and also makes sure pod will not start using it.
			if err := actualStateOfWorld.MarkVolumeMountAsUncertain(markOpts); err != nil {
				klog.Error(volumeToMount.GenerateErrorDetailed("MountVolume.MarkVolumeMountAsUncertain failed", err).Error())
			}
			return volumetypes.NewOperationContext(eventErr, detailedErr, migrated)
		}

		// record total time it takes to mount a volume. This is end to end time that includes waiting for volume to attach, node to be update
		// plugin call to succeed
		mountRequestTime := volumeToMount.MountRequestTime
		totalTimeTaken := time.Since(mountRequestTime).Seconds()
		util.RecordOperationLatencyMetric(util.GetFullQualifiedPluginNameForVolume(volumePluginName, volumeToMount.VolumeSpec), "overall_volume_mount", totalTimeTaken)

		markVolMountedErr := actualStateOfWorld.MarkVolumeAsMounted(markOpts)
		if markVolMountedErr != nil {
			// On failure, return error. Caller will log and retry.
			eventErr, detailedErr := volumeToMount.GenerateError("MountVolume.MarkVolumeAsMounted failed", markVolMountedErr)
			return volumetypes.NewOperationContext(eventErr, detailedErr, migrated)
		}
		return volumetypes.NewOperationContext(nil, nil, migrated)
	}

	eventRecorderFunc := func(err *error) {
		if *err != nil {
			og.recorder.Eventf(volumeToMount.Pod, GetPVCToMount(volumeToMount, nil, og.kubeClient), v1.EventTypeWarning, kevents.FailedMountVolume, "MountingVolume", (*err).Error())
		}
	}

	return volumetypes.GeneratedOperations{
		OperationName:     "volume_mount",
		OperationFunc:     mountVolumeFunc,
		EventRecorderFunc: eventRecorderFunc,
		CompleteFunc:      util.OperationCompleteHook(util.GetFullQualifiedPluginNameForVolume(volumePluginName, volumeToMount.VolumeSpec), "volume_mount"),
	}
}

func (og *operationGenerator) checkForFailedMount(volumeToMount VolumeToMount, mountError error) {
	pv := volumeToMount.VolumeSpec.PersistentVolume
	if pv == nil {
		return
	}

	if volumetypes.IsFilesystemMismatchError(mountError) {
		simpleMsg, _ := volumeToMount.GenerateMsg("MountVolume failed", mountError.Error())
		og.recorder.Eventf(pv, nil, v1.EventTypeWarning, kevents.FailedMountOnFilesystemMismatch, "MountingVolume", simpleMsg)
	}
}

func (og *operationGenerator) markDeviceErrorState(volumeToMount VolumeToMount, devicePath, deviceMountPath string, mountError error, actualStateOfWorld ActualStateOfWorldMounterUpdater) {
	if volumetypes.IsOperationFinishedError(mountError) &&
		actualStateOfWorld.GetDeviceMountState(volumeToMount.VolumeName) == DeviceMountUncertain {

		if actualStateOfWorld.IsVolumeDeviceReconstructed(volumeToMount.VolumeName) {
			klog.V(2).InfoS("MountVolume.markDeviceErrorState leaving volume uncertain", "volumeName", volumeToMount.VolumeName)
			return
		}

		// Only devices which were uncertain can be marked as unmounted
		markDeviceUnmountError := actualStateOfWorld.MarkDeviceAsUnmounted(volumeToMount.VolumeName)
		if markDeviceUnmountError != nil {
			klog.Error(volumeToMount.GenerateErrorDetailed("MountDevice.MarkDeviceAsUnmounted failed", markDeviceUnmountError).Error())
		}
		return
	}

	if volumetypes.IsUncertainProgressError(mountError) &&
		actualStateOfWorld.GetDeviceMountState(volumeToMount.VolumeName) == DeviceNotMounted {
		// only devices which are not mounted can be marked as uncertain. We do not want to mark a device
		// which was previously marked as mounted here as uncertain.
		markDeviceUncertainError := actualStateOfWorld.MarkDeviceAsUncertain(volumeToMount.VolumeName, devicePath, deviceMountPath, volumeToMount.SELinuxLabel)
		if markDeviceUncertainError != nil {
			klog.Error(volumeToMount.GenerateErrorDetailed("MountDevice.MarkDeviceAsUncertain failed", markDeviceUncertainError).Error())
		}
	}

}

func (og *operationGenerator) markVolumeErrorState(volumeToMount VolumeToMount, markOpts MarkVolumeOpts, mountError error, actualStateOfWorld ActualStateOfWorldMounterUpdater) {
	if volumetypes.IsOperationFinishedError(mountError) &&
		actualStateOfWorld.GetVolumeMountState(volumeToMount.VolumeName, markOpts.PodName) == VolumeMountUncertain {
		// if volume was previously reconstructed we are not going to change its state as unmounted even
		// if mount operation fails.
		if actualStateOfWorld.IsVolumeReconstructed(volumeToMount.VolumeName, volumeToMount.PodName) {
			klog.V(3).InfoS("MountVolume.markVolumeErrorState leaving volume uncertain", "volumeName", volumeToMount.VolumeName)
			return
		}

		t := actualStateOfWorld.MarkVolumeAsUnmounted(volumeToMount.PodName, volumeToMount.VolumeName)
		if t != nil {
			klog.Error(volumeToMount.GenerateErrorDetailed("MountVolume.MarkVolumeAsUnmounted failed", t).Error())
		}
		return

	}

	if volumetypes.IsUncertainProgressError(mountError) &&
		actualStateOfWorld.GetVolumeMountState(volumeToMount.VolumeName, markOpts.PodName) == VolumeNotMounted {
		t := actualStateOfWorld.MarkVolumeMountAsUncertain(markOpts)
		if t != nil {
			klog.Error(volumeToMount.GenerateErrorDetailed("MountVolume.MarkVolumeMountAsUncertain failed", t).Error())
		}
	}
}

func (og *operationGenerator) GenerateUnmountVolumeFunc(
	volumeToUnmount MountedVolume,
	actualStateOfWorld ActualStateOfWorldMounterUpdater,
	podsDir string) (volumetypes.GeneratedOperations, error) {
	// Get mountable plugin
	volumePlugin, err := og.volumePluginMgr.FindPluginByName(volumeToUnmount.PluginName)
	if err != nil || volumePlugin == nil {
		return volumetypes.GeneratedOperations{}, volumeToUnmount.GenerateErrorDetailed("UnmountVolume.FindPluginByName failed", err)
	}
	volumeUnmounter, newUnmounterErr := volumePlugin.NewUnmounter(
		volumeToUnmount.InnerVolumeSpecName, volumeToUnmount.PodUID)
	if newUnmounterErr != nil {
		return volumetypes.GeneratedOperations{}, volumeToUnmount.GenerateErrorDetailed("UnmountVolume.NewUnmounter failed", newUnmounterErr)
	}

	unmountVolumeFunc := func() volumetypes.OperationContext {
		subpather := og.volumePluginMgr.Host.GetSubpather()

		migrated := getMigratedStatusBySpec(volumeToUnmount.VolumeSpec)

		// Remove all bind-mounts for subPaths
		podDir := filepath.Join(podsDir, string(volumeToUnmount.PodUID))
		if err := subpather.CleanSubPaths(podDir, volumeToUnmount.InnerVolumeSpecName); err != nil {
			eventErr, detailedErr := volumeToUnmount.GenerateError("error cleaning subPath mounts", err)
			return volumetypes.NewOperationContext(eventErr, detailedErr, migrated)
		}

		// Execute unmount
		unmountErr := volumeUnmounter.TearDown()
		if unmountErr != nil {
			// Mark the volume as uncertain, so SetUp is called for new pods. Teardown may be already in progress.
			opts := MarkVolumeOpts{
				PodName:          volumeToUnmount.PodName,
				PodUID:           volumeToUnmount.PodUID,
				VolumeName:       volumeToUnmount.VolumeName,
				VolumeGIDVolume:  volumeToUnmount.VolumeGIDValue,
				VolumeSpec:       volumeToUnmount.VolumeSpec,
				VolumeMountState: VolumeMountUncertain,
			}
			markMountUncertainErr := actualStateOfWorld.MarkVolumeMountAsUncertain(opts)
			if markMountUncertainErr != nil {
				// There is nothing else we can do. Hope that UnmountVolume will be re-tried shortly.
				klog.Error(volumeToUnmount.GenerateErrorDetailed("UnmountVolume.MarkVolumeMountAsUncertain failed", markMountUncertainErr).Error())
			}

			// On failure, return error. Caller will log and retry.
			eventErr, detailedErr := volumeToUnmount.GenerateError("UnmountVolume.TearDown failed", unmountErr)
			return volumetypes.NewOperationContext(eventErr, detailedErr, migrated)
		}

		klog.Infof(
			"UnmountVolume.TearDown succeeded for volume %q pod %q (UID: %q). InnerVolumeSpecName %q. PluginName %q, VolumeGIDValue %q",
			volumeToUnmount.VolumeName,
			volumeToUnmount.PodName,
			volumeToUnmount.PodUID,
			volumeToUnmount.InnerVolumeSpecName,
			volumeToUnmount.PluginName,
			volumeToUnmount.VolumeGIDValue)

		// Update actual state of world
		markVolMountedErr := actualStateOfWorld.MarkVolumeAsUnmounted(
			volumeToUnmount.PodName, volumeToUnmount.VolumeName)
		if markVolMountedErr != nil {
			// On failure, just log and exit
			klog.Error(volumeToUnmount.GenerateErrorDetailed("UnmountVolume.MarkVolumeAsUnmounted failed", markVolMountedErr).Error())
		}

		return volumetypes.NewOperationContext(nil, nil, migrated)
	}

	return volumetypes.GeneratedOperations{
		OperationName:     "volume_unmount",
		OperationFunc:     unmountVolumeFunc,
		CompleteFunc:      util.OperationCompleteHook(util.GetFullQualifiedPluginNameForVolume(volumePlugin.GetPluginName(), volumeToUnmount.VolumeSpec), "volume_unmount"),
		EventRecorderFunc: nil, // nil because we do not want to generate event on error
	}, nil
}

func (og *operationGenerator) GenerateUnmountDeviceFunc(
	deviceToDetach AttachedVolume,
	actualStateOfWorld ActualStateOfWorldMounterUpdater,
	hostutil hostutil.HostUtils) (volumetypes.GeneratedOperations, error) {
	// Get DeviceMounter plugin
	deviceMountableVolumePlugin, err :=
		og.volumePluginMgr.FindDeviceMountablePluginByName(deviceToDetach.PluginName)
	if err != nil || deviceMountableVolumePlugin == nil {
		return volumetypes.GeneratedOperations{}, deviceToDetach.GenerateErrorDetailed("UnmountDevice.FindDeviceMountablePluginByName failed", err)
	}

	volumeDeviceUnmounter, err := deviceMountableVolumePlugin.NewDeviceUnmounter()
	if err != nil {
		return volumetypes.GeneratedOperations{}, deviceToDetach.GenerateErrorDetailed("UnmountDevice.NewDeviceUnmounter failed", err)
	}

	volumeDeviceMounter, err := deviceMountableVolumePlugin.NewDeviceMounter()
	if err != nil {
		return volumetypes.GeneratedOperations{}, deviceToDetach.GenerateErrorDetailed("UnmountDevice.NewDeviceMounter failed", err)
	}

	unmountDeviceFunc := func() volumetypes.OperationContext {

		migrated := getMigratedStatusBySpec(deviceToDetach.VolumeSpec)

		//deviceMountPath := deviceToDetach.DeviceMountPath
		deviceMountPath, err :=
			volumeDeviceMounter.GetDeviceMountPath(deviceToDetach.VolumeSpec)
		if err != nil {
			// On failure other than "does not exist", return error. Caller will log and retry.
			if !strings.Contains(err.Error(), "does not exist") {
				eventErr, detailedErr := deviceToDetach.GenerateError("GetDeviceMountPath failed", err)
				return volumetypes.NewOperationContext(eventErr, detailedErr, migrated)
			}
			// If the mount path could not be found, don't fail the unmount, but instead log a warning and proceed,
			// using the value from deviceToDetach.DeviceMountPath, so that the device can be marked as unmounted
			deviceMountPath = deviceToDetach.DeviceMountPath
			klog.Warning(deviceToDetach.GenerateMsgDetailed(fmt.Sprintf(
				"GetDeviceMountPath failed, but unmount operation will proceed using deviceMountPath=%s: %v", deviceMountPath, err), ""))
		}
		refs, err := deviceMountableVolumePlugin.GetDeviceMountRefs(deviceMountPath)

		if err != nil || util.HasMountRefs(deviceMountPath, refs) {
			if err == nil {
				err = fmt.Errorf("the device mount path %q is still mounted by other references %v", deviceMountPath, refs)
			}
			eventErr, detailedErr := deviceToDetach.GenerateError("GetDeviceMountRefs check failed", err)
			return volumetypes.NewOperationContext(eventErr, detailedErr, migrated)
		}
		// Execute unmount
		unmountDeviceErr := volumeDeviceUnmounter.UnmountDevice(deviceMountPath)
		if unmountDeviceErr != nil {
			// Mark the device as uncertain, so MountDevice is called for new pods. UnmountDevice may be already in progress.
			markDeviceUncertainErr := actualStateOfWorld.MarkDeviceAsUncertain(deviceToDetach.VolumeName, deviceToDetach.DevicePath, deviceMountPath, deviceToDetach.SELinuxMountContext)
			if markDeviceUncertainErr != nil {
				// There is nothing else we can do. Hope that UnmountDevice will be re-tried shortly.
				klog.Error(deviceToDetach.GenerateErrorDetailed("UnmountDevice.MarkDeviceAsUncertain failed", markDeviceUncertainErr).Error())
			}

			// On failure, return error. Caller will log and retry.
			eventErr, detailedErr := deviceToDetach.GenerateError("UnmountDevice failed", unmountDeviceErr)
			return volumetypes.NewOperationContext(eventErr, detailedErr, migrated)
		}
		// Before logging that UnmountDevice succeeded and moving on,
		// use hostutil.PathIsDevice to check if the path is a device,
		// if so use hostutil.DeviceOpened to check if the device is in use anywhere
		// else on the system. Retry if it returns true.
		deviceOpened, deviceOpenedErr := isDeviceOpened(deviceToDetach, hostutil)
		if deviceOpenedErr != nil {
			return volumetypes.NewOperationContext(nil, deviceOpenedErr, migrated)
		}
		// The device is still in use elsewhere. Caller will log and retry.
		if deviceOpened {
			// Mark the device as uncertain, so MountDevice is called for new pods.
			markDeviceUncertainErr := actualStateOfWorld.MarkDeviceAsUncertain(deviceToDetach.VolumeName, deviceToDetach.DevicePath, deviceMountPath, deviceToDetach.SELinuxMountContext)
			if markDeviceUncertainErr != nil {
				// There is nothing else we can do. Hope that UnmountDevice will be re-tried shortly.
				klog.Error(deviceToDetach.GenerateErrorDetailed("UnmountDevice.MarkDeviceAsUncertain failed", markDeviceUncertainErr).Error())
			}
			eventErr, detailedErr := deviceToDetach.GenerateError(
				"UnmountDevice failed",
				goerrors.New("the device is in use when it was no longer expected to be in use"))
			return volumetypes.NewOperationContext(eventErr, detailedErr, migrated)
		}

		klog.Info(deviceToDetach.GenerateMsgDetailed("UnmountDevice succeeded", ""))

		// Update actual state of world
		markDeviceUnmountedErr := actualStateOfWorld.MarkDeviceAsUnmounted(
			deviceToDetach.VolumeName)
		if markDeviceUnmountedErr != nil {
			// On failure, return error. Caller will log and retry.
			eventErr, detailedErr := deviceToDetach.GenerateError("MarkDeviceAsUnmounted failed", markDeviceUnmountedErr)
			return volumetypes.NewOperationContext(eventErr, detailedErr, migrated)
		}

		return volumetypes.NewOperationContext(nil, nil, migrated)
	}

	return volumetypes.GeneratedOperations{
		OperationName:     "unmount_device",
		OperationFunc:     unmountDeviceFunc,
		CompleteFunc:      util.OperationCompleteHook(util.GetFullQualifiedPluginNameForVolume(deviceMountableVolumePlugin.GetPluginName(), deviceToDetach.VolumeSpec), "unmount_device"),
		EventRecorderFunc: nil, // nil because we do not want to generate event on error
	}, nil
}

// GenerateMapVolumeFunc marks volume as mounted based on following steps.
// If plugin is attachable, call WaitForAttach() and then mark the device
// as mounted. On next step, SetUpDevice is called without dependent of
// plugin type, but this method mainly is targeted for none attachable plugin.
// After setup is done, create symbolic links on both global map path and pod
// device map path. Once symbolic links are created, take fd lock by
// loopback for the device to avoid silent volume replacement. This lock
// will be released once no one uses the device.
// If all steps are completed, the volume is marked as mounted.
func (og *operationGenerator) GenerateMapVolumeFunc(
	waitForAttachTimeout time.Duration,
	volumeToMount VolumeToMount,
	actualStateOfWorld ActualStateOfWorldMounterUpdater) (volumetypes.GeneratedOperations, error) {

	// Get block volume mapper plugin
	blockVolumePlugin, err :=
		og.volumePluginMgr.FindMapperPluginBySpec(volumeToMount.VolumeSpec)
	if err != nil {
		return volumetypes.GeneratedOperations{}, volumeToMount.GenerateErrorDetailed("MapVolume.FindMapperPluginBySpec failed", err)
	}

	if blockVolumePlugin == nil {
		return volumetypes.GeneratedOperations{}, volumeToMount.GenerateErrorDetailed("MapVolume.FindMapperPluginBySpec failed to find BlockVolumeMapper plugin. Volume plugin is nil.", nil)
	}

	affinityErr := checkNodeAffinity(og, volumeToMount)
	if affinityErr != nil {
		eventErr, detailedErr := volumeToMount.GenerateError("MapVolume.NodeAffinity check failed", affinityErr)
		og.recorder.Eventf(volumeToMount.Pod, GetPVCToMount(volumeToMount, nil, og.kubeClient), v1.EventTypeWarning, kevents.FailedMountVolume, "MountingVolume", eventErr.Error())
		return volumetypes.GeneratedOperations{}, detailedErr
	}
	blockVolumeMapper, newMapperErr := blockVolumePlugin.NewBlockVolumeMapper(
		volumeToMount.VolumeSpec,
		volumeToMount.Pod)
	if newMapperErr != nil {
		eventErr, detailedErr := volumeToMount.GenerateError("MapVolume.NewBlockVolumeMapper initialization failed", newMapperErr)
		og.recorder.Eventf(volumeToMount.Pod, GetPVCToMount(volumeToMount, nil, og.kubeClient), v1.EventTypeWarning, kevents.FailedMapVolume, "MappingVolume", eventErr.Error())
		return volumetypes.GeneratedOperations{}, detailedErr
	}

	// Get attacher, if possible
	attachableVolumePlugin, _ :=
		og.volumePluginMgr.FindAttachablePluginBySpec(volumeToMount.VolumeSpec)
	var volumeAttacher volume.Attacher
	if attachableVolumePlugin != nil {
		volumeAttacher, _ = attachableVolumePlugin.NewAttacher()
	}

	mapVolumeFunc := func() (operationContext volumetypes.OperationContext) {
		var devicePath string
		var stagingPath string

		migrated := getMigratedStatusBySpec(volumeToMount.VolumeSpec)

		// Enforce ReadWriteOncePod access mode. This is also enforced during scheduling.
		if actualStateOfWorld.IsVolumeMountedElsewhere(volumeToMount.VolumeName, volumeToMount.PodName) &&
			// Because we do not know what access mode the pod intends to use if there are multiple.
			len(volumeToMount.VolumeSpec.PersistentVolume.Spec.AccessModes) == 1 &&
			v1helper.ContainsAccessMode(volumeToMount.VolumeSpec.PersistentVolume.Spec.AccessModes, v1.ReadWriteOncePod) {

			err = goerrors.New("volume uses the ReadWriteOncePod access mode and is already in use by another pod")
			eventErr, detailedErr := volumeToMount.GenerateError("MapVolume.SetUpDevice failed", err)
			return volumetypes.NewOperationContext(eventErr, detailedErr, migrated)
		}

		// Set up global map path under the given plugin directory using symbolic link
		globalMapPath, err :=
			blockVolumeMapper.GetGlobalMapPath(volumeToMount.VolumeSpec)
		if err != nil {
			// On failure, return error. Caller will log and retry.
			eventErr, detailedErr := volumeToMount.GenerateError("MapVolume.GetGlobalMapPath failed", err)
			return volumetypes.NewOperationContext(eventErr, detailedErr, migrated)
		}
		if volumeAttacher != nil {
			// Wait for attachable volumes to finish attaching
			klog.InfoS(volumeToMount.GenerateMsgDetailed("MapVolume.WaitForAttach entering", fmt.Sprintf("DevicePath %q", volumeToMount.DevicePath)), "pod", klog.KObj(volumeToMount.Pod))

			devicePath, err = volumeAttacher.WaitForAttach(
				volumeToMount.VolumeSpec, volumeToMount.DevicePath, volumeToMount.Pod, waitForAttachTimeout)
			if err != nil {
				// On failure, return error. Caller will log and retry.
				eventErr, detailedErr := volumeToMount.GenerateError("MapVolume.WaitForAttach failed", err)
				return volumetypes.NewOperationContext(eventErr, detailedErr, migrated)
			}

			klog.InfoS(volumeToMount.GenerateMsgDetailed("MapVolume.WaitForAttach succeeded", fmt.Sprintf("DevicePath %q", devicePath)), "pod", klog.KObj(volumeToMount.Pod))

		}
		// Call SetUpDevice if blockVolumeMapper implements CustomBlockVolumeMapper
		if customBlockVolumeMapper, ok := blockVolumeMapper.(volume.CustomBlockVolumeMapper); ok && actualStateOfWorld.GetDeviceMountState(volumeToMount.VolumeName) != DeviceGloballyMounted {
			var mapErr error
			stagingPath, mapErr = customBlockVolumeMapper.SetUpDevice()
			if mapErr != nil {
				og.markDeviceErrorState(volumeToMount, devicePath, globalMapPath, mapErr, actualStateOfWorld)
				// On failure, return error. Caller will log and retry.
				eventErr, detailedErr := volumeToMount.GenerateError("MapVolume.SetUpDevice failed", mapErr)
				return volumetypes.NewOperationContext(eventErr, detailedErr, migrated)
			}
		}

		// Update actual state of world to reflect volume is globally mounted
		markedDevicePath := devicePath
		markDeviceMappedErr := actualStateOfWorld.MarkDeviceAsMounted(
			volumeToMount.VolumeName, markedDevicePath, globalMapPath, "")
		if markDeviceMappedErr != nil {
			// On failure, return error. Caller will log and retry.
			eventErr, detailedErr := volumeToMount.GenerateError("MapVolume.MarkDeviceAsMounted failed", markDeviceMappedErr)
			return volumetypes.NewOperationContext(eventErr, detailedErr, migrated)
		}

		markVolumeOpts := MarkVolumeOpts{
			PodName:           volumeToMount.PodName,
			PodUID:            volumeToMount.Pod.UID,
			VolumeName:        volumeToMount.VolumeName,
			BlockVolumeMapper: blockVolumeMapper,
			VolumeGIDVolume:   volumeToMount.VolumeGIDValue,
			VolumeSpec:        volumeToMount.VolumeSpec,
			VolumeMountState:  VolumeMounted,
		}

		// Call MapPodDevice if blockVolumeMapper implements CustomBlockVolumeMapper
		if customBlockVolumeMapper, ok := blockVolumeMapper.(volume.CustomBlockVolumeMapper); ok {
			// Execute driver specific map
			pluginDevicePath, mapErr := customBlockVolumeMapper.MapPodDevice()
			if mapErr != nil {
				// On failure, return error. Caller will log and retry.
				og.markVolumeErrorState(volumeToMount, markVolumeOpts, mapErr, actualStateOfWorld)
				eventErr, detailedErr := volumeToMount.GenerateError("MapVolume.MapPodDevice failed", mapErr)
				return volumetypes.NewOperationContext(eventErr, detailedErr, migrated)
			}

			// From now on, the volume is mapped. Mark it as uncertain on error,
			// so it is is unmapped when corresponding pod is deleted.
			defer func() {
				if operationContext.EventErr != nil {
					errText := operationContext.EventErr.Error()
					og.markVolumeErrorState(volumeToMount, markVolumeOpts, volumetypes.NewUncertainProgressError(errText), actualStateOfWorld)
				}
			}()

			// if pluginDevicePath is provided, assume attacher may not provide device
			// or attachment flow uses SetupDevice to get device path
			if len(pluginDevicePath) != 0 {
				devicePath = pluginDevicePath
			}
			if len(devicePath) == 0 {
				eventErr, detailedErr := volumeToMount.GenerateError("MapVolume failed", goerrors.New("device path of the volume is empty"))
				return volumetypes.NewOperationContext(eventErr, detailedErr, migrated)
			}
		}

		// When kubelet is containerized, devicePath may be a symlink at a place unavailable to
		// kubelet, so evaluate it on the host and expect that it links to a device in /dev,
		// which will be available to containerized kubelet. If still it does not exist,
		// AttachFileDevice will fail. If kubelet is not containerized, eval it anyway.
		kvh, ok := og.GetVolumePluginMgr().Host.(volume.KubeletVolumeHost)
		if !ok {
			eventErr, detailedErr := volumeToMount.GenerateError("MapVolume type assertion error", fmt.Errorf("volume host does not implement KubeletVolumeHost interface"))
			return volumetypes.NewOperationContext(eventErr, detailedErr, migrated)
		}
		hu := kvh.GetHostUtil()
		devicePath, err = hu.EvalHostSymlinks(devicePath)
		if err != nil {
			eventErr, detailedErr := volumeToMount.GenerateError("MapVolume.EvalHostSymlinks failed", err)
			return volumetypes.NewOperationContext(eventErr, detailedErr, migrated)
		}

		// Update actual state of world with the devicePath again, if devicePath has changed from markedDevicePath
		// TODO: This can be improved after #82492 is merged and ASW has state.
		if markedDevicePath != devicePath {
			markDeviceMappedErr := actualStateOfWorld.MarkDeviceAsMounted(
				volumeToMount.VolumeName, devicePath, globalMapPath, "")
			if markDeviceMappedErr != nil {
				// On failure, return error. Caller will log and retry.
				eventErr, detailedErr := volumeToMount.GenerateError("MapVolume.MarkDeviceAsMounted failed", markDeviceMappedErr)
				return volumetypes.NewOperationContext(eventErr, detailedErr, migrated)
			}
		}

		// Execute common map
		volumeMapPath, volName := blockVolumeMapper.GetPodDeviceMapPath()
		mapErr := util.MapBlockVolume(og.blkUtil, devicePath, globalMapPath, volumeMapPath, volName, volumeToMount.Pod.UID)
		if mapErr != nil {
			// On failure, return error. Caller will log and retry.
			eventErr, detailedErr := volumeToMount.GenerateError("MapVolume.MapBlockVolume failed", mapErr)
			return volumetypes.NewOperationContext(eventErr, detailedErr, migrated)
		}
		pvc := GetPVCToMount(volumeToMount, nil, og.kubeClient)
		// Device mapping for global map path succeeded
		simpleMsg, detailedMsg := volumeToMount.GenerateMsg("MapVolume.MapPodDevice succeeded", fmt.Sprintf("globalMapPath %q", globalMapPath))
		verbosity := klog.Level(4)
		og.recorder.Eventf(volumeToMount.Pod, pvc, v1.EventTypeNormal, kevents.SuccessfulMapVolume, "MappingVolume", simpleMsg)
		klog.V(verbosity).InfoS(detailedMsg, "pod", klog.KObj(volumeToMount.Pod))

		// Device mapping for pod device map path succeeded
		simpleMsg, detailedMsg = volumeToMount.GenerateMsg("MapVolume.MapPodDevice succeeded", fmt.Sprintf("volumeMapPath %q", volumeMapPath))
		verbosity = klog.Level(1)
		og.recorder.Eventf(volumeToMount.Pod, pvc, v1.EventTypeNormal, kevents.SuccessfulMapVolume, "MappingVolume", simpleMsg)
		klog.V(verbosity).InfoS(detailedMsg, "pod", klog.KObj(volumeToMount.Pod))

		resizeOptions := volume.NodeResizeOptions{
			DevicePath:      devicePath,
			DeviceStagePath: stagingPath,
		}
		_, resizeError := og.expandVolumeDuringMount(volumeToMount, actualStateOfWorld, resizeOptions)
		if resizeError != nil {
			klog.Errorf("MapVolume.NodeExpandVolume failed with %v", resizeError)
			eventErr, detailedErr := volumeToMount.GenerateError("MapVolume.MarkVolumeAsMounted failed while expanding volume", resizeError)
			// At this point, MountVolume.Setup already succeeded, we should add volume into actual state
			// so that reconciler can clean up volume when needed. However, if nodeExpandVolume failed,
			// we should not mark the volume as mounted to avoid pod starts using it.
			// Considering the above situations, we mark volume as uncertain here so that reconciler will trigger
			// volume tear down when pod is deleted, and also makes sure pod will not start using it.
			if err := actualStateOfWorld.MarkVolumeMountAsUncertain(markVolumeOpts); err != nil {
				klog.Error(volumeToMount.GenerateErrorDetailed("MountVolume.MarkVolumeMountAsUncertain failed", err).Error())
			}
			return volumetypes.NewOperationContext(eventErr, detailedErr, migrated)
		}

		markVolMountedErr := actualStateOfWorld.MarkVolumeAsMounted(markVolumeOpts)
		if markVolMountedErr != nil {
			// On failure, return error. Caller will log and retry.
			eventErr, detailedErr := volumeToMount.GenerateError("MapVolume.MarkVolumeAsMounted failed", markVolMountedErr)
			return volumetypes.NewOperationContext(eventErr, detailedErr, migrated)
		}

		return volumetypes.NewOperationContext(nil, nil, migrated)
	}

	eventRecorderFunc := func(err *error) {
		if *err != nil {
			og.recorder.Eventf(volumeToMount.Pod, GetPVCToMount(volumeToMount, nil, og.kubeClient), v1.EventTypeWarning, kevents.FailedMapVolume, "MappingVolume", (*err).Error())
		}
	}

	return volumetypes.GeneratedOperations{
		OperationName:     "map_volume",
		OperationFunc:     mapVolumeFunc,
		EventRecorderFunc: eventRecorderFunc,
		CompleteFunc:      util.OperationCompleteHook(util.GetFullQualifiedPluginNameForVolume(blockVolumePlugin.GetPluginName(), volumeToMount.VolumeSpec), "map_volume"),
	}, nil
}

// GenerateUnmapVolumeFunc marks volume as unmonuted based on following steps.
// Remove symbolic links from pod device map path dir and  global map path dir.
// Once those cleanups are done, remove pod device map path dir.
// If all steps are completed, the volume is marked as unmounted.
func (og *operationGenerator) GenerateUnmapVolumeFunc(
	volumeToUnmount MountedVolume,
	actualStateOfWorld ActualStateOfWorldMounterUpdater) (volumetypes.GeneratedOperations, error) {

	// Get block volume unmapper plugin
	blockVolumePlugin, err :=
		og.volumePluginMgr.FindMapperPluginByName(volumeToUnmount.PluginName)
	if err != nil {
		return volumetypes.GeneratedOperations{}, volumeToUnmount.GenerateErrorDetailed("UnmapVolume.FindMapperPluginByName failed", err)
	}
	if blockVolumePlugin == nil {
		return volumetypes.GeneratedOperations{}, volumeToUnmount.GenerateErrorDetailed("UnmapVolume.FindMapperPluginByName failed to find BlockVolumeMapper plugin. Volume plugin is nil.", nil)
	}
	blockVolumeUnmapper, newUnmapperErr := blockVolumePlugin.NewBlockVolumeUnmapper(
		volumeToUnmount.InnerVolumeSpecName, volumeToUnmount.PodUID)
	if newUnmapperErr != nil {
		return volumetypes.GeneratedOperations{}, volumeToUnmount.GenerateErrorDetailed("UnmapVolume.NewUnmapper failed", newUnmapperErr)
	}

	unmapVolumeFunc := func() volumetypes.OperationContext {

		migrated := getMigratedStatusBySpec(volumeToUnmount.VolumeSpec)

		// pods/{podUid}/volumeDevices/{escapeQualifiedPluginName}/{volumeName}
		podDeviceUnmapPath, volName := blockVolumeUnmapper.GetPodDeviceMapPath()
		// plugins/kubernetes.io/{PluginName}/volumeDevices/{volumePluginDependentPath}/{podUID}
		globalUnmapPath, err := blockVolumeUnmapper.GetGlobalMapPath(volumeToUnmount.VolumeSpec)
		if err != nil {
			// On failure, return error. Caller will log and retry.
			eventErr, detailedErr := volumeToUnmount.GenerateError("UnmapVolume.GetGlobalMapPath failed", err)
			return volumetypes.NewOperationContext(eventErr, detailedErr, migrated)
		}

		// Mark the device as uncertain to make sure kubelet calls UnmapDevice again in all the "return err"
		// cases below. The volume is marked as fully un-mapped at the end of this function, when everything
		// succeeds.
		markVolumeOpts := MarkVolumeOpts{
			PodName:          volumeToUnmount.PodName,
			PodUID:           volumeToUnmount.PodUID,
			VolumeName:       volumeToUnmount.VolumeName,
			VolumeGIDVolume:  volumeToUnmount.VolumeGIDValue,
			VolumeSpec:       volumeToUnmount.VolumeSpec,
			VolumeMountState: VolumeMountUncertain,
		}
		markVolumeUncertainErr := actualStateOfWorld.MarkVolumeMountAsUncertain(markVolumeOpts)
		if markVolumeUncertainErr != nil {
			// On failure, return error. Caller will log and retry.
			eventErr, detailedErr := volumeToUnmount.GenerateError("UnmapVolume.MarkDeviceAsUncertain failed", markVolumeUncertainErr)
			return volumetypes.NewOperationContext(eventErr, detailedErr, migrated)
		}

		// Execute common unmap
		unmapErr := util.UnmapBlockVolume(og.blkUtil, globalUnmapPath, podDeviceUnmapPath, volName, volumeToUnmount.PodUID)
		if unmapErr != nil {
			// On failure, return error. Caller will log and retry.
			eventErr, detailedErr := volumeToUnmount.GenerateError("UnmapVolume.UnmapBlockVolume failed", unmapErr)
			return volumetypes.NewOperationContext(eventErr, detailedErr, migrated)
		}

		// Call UnmapPodDevice if blockVolumeUnmapper implements CustomBlockVolumeUnmapper
		if customBlockVolumeUnmapper, ok := blockVolumeUnmapper.(volume.CustomBlockVolumeUnmapper); ok {
			// Execute plugin specific unmap
			unmapErr = customBlockVolumeUnmapper.UnmapPodDevice()
			if unmapErr != nil {
				// On failure, return error. Caller will log and retry.
				eventErr, detailedErr := volumeToUnmount.GenerateError("UnmapVolume.UnmapPodDevice failed", unmapErr)
				return volumetypes.NewOperationContext(eventErr, detailedErr, migrated)
			}
		}

		klog.Infof(
			"UnmapVolume succeeded for volume %q pod %q (UID: %q). InnerVolumeSpecName %q. PluginName %q, VolumeGIDValue %q",
			volumeToUnmount.VolumeName,
			volumeToUnmount.PodName,
			volumeToUnmount.PodUID,
			volumeToUnmount.InnerVolumeSpecName,
			volumeToUnmount.PluginName,
			volumeToUnmount.VolumeGIDValue)

		// Update actual state of world
		markVolUnmountedErr := actualStateOfWorld.MarkVolumeAsUnmounted(
			volumeToUnmount.PodName, volumeToUnmount.VolumeName)
		if markVolUnmountedErr != nil {
			// On failure, just log and exit
			klog.Error(volumeToUnmount.GenerateErrorDetailed("UnmapVolume.MarkVolumeAsUnmounted failed", markVolUnmountedErr).Error())
		}

		return volumetypes.NewOperationContext(nil, nil, migrated)
	}

	return volumetypes.GeneratedOperations{
		OperationName:     "unmap_volume",
		OperationFunc:     unmapVolumeFunc,
		CompleteFunc:      util.OperationCompleteHook(util.GetFullQualifiedPluginNameForVolume(blockVolumePlugin.GetPluginName(), volumeToUnmount.VolumeSpec), "unmap_volume"),
		EventRecorderFunc: nil, // nil because we do not want to generate event on error
	}, nil
}

// GenerateUnmapDeviceFunc marks device as unmounted based on following steps.
// Check under globalMapPath dir if there isn't pod's symbolic links in it.
// If symbolic link isn't there, the device isn't referenced from Pods.
// Call plugin TearDownDevice to clean-up device connection, stored data under
// globalMapPath, these operations depend on plugin implementation.
// Once TearDownDevice is completed, remove globalMapPath dir.
// After globalMapPath is removed, fd lock by loopback for the device can
// be released safely because no one can consume the device at this point.
// At last, device open status will be checked just in case.
// If all steps are completed, the device is marked as unmounted.
func (og *operationGenerator) GenerateUnmapDeviceFunc(
	deviceToDetach AttachedVolume,
	actualStateOfWorld ActualStateOfWorldMounterUpdater,
	hostutil hostutil.HostUtils) (volumetypes.GeneratedOperations, error) {

	blockVolumePlugin, err :=
		og.volumePluginMgr.FindMapperPluginByName(deviceToDetach.PluginName)
	if err != nil {
		return volumetypes.GeneratedOperations{}, deviceToDetach.GenerateErrorDetailed("UnmapDevice.FindMapperPluginByName failed", err)
	}

	if blockVolumePlugin == nil {
		return volumetypes.GeneratedOperations{}, deviceToDetach.GenerateErrorDetailed("UnmapDevice.FindMapperPluginByName failed to find BlockVolumeMapper plugin. Volume plugin is nil.", nil)
	}

	blockVolumeUnmapper, newUnmapperErr := blockVolumePlugin.NewBlockVolumeUnmapper(
		deviceToDetach.VolumeSpec.Name(),
		"" /* podUID */)
	if newUnmapperErr != nil {
		return volumetypes.GeneratedOperations{}, deviceToDetach.GenerateErrorDetailed("UnmapDevice.NewUnmapper failed", newUnmapperErr)
	}

	unmapDeviceFunc := func() volumetypes.OperationContext {
		migrated := getMigratedStatusBySpec(deviceToDetach.VolumeSpec)
		// Search under globalMapPath dir if all symbolic links from pods have been removed already.
		// If symbolic links are there, pods may still refer the volume.
		globalMapPath := deviceToDetach.DeviceMountPath
		refs, err := og.blkUtil.GetDeviceBindMountRefs(deviceToDetach.DevicePath, globalMapPath)
		if err != nil {
			if os.IsNotExist(err) {
				// Looks like SetupDevice did not complete. Fall through to TearDownDevice and mark the device as unmounted.
				refs = nil
			} else {
				eventErr, detailedErr := deviceToDetach.GenerateError("UnmapDevice.GetDeviceBindMountRefs check failed", err)
				return volumetypes.NewOperationContext(eventErr, detailedErr, migrated)
			}
		}
		if len(refs) > 0 {
			err = fmt.Errorf("the device %q is still referenced from other Pods %v", globalMapPath, refs)
			eventErr, detailedErr := deviceToDetach.GenerateError("UnmapDevice failed", err)
			return volumetypes.NewOperationContext(eventErr, detailedErr, migrated)
		}

		// Mark the device as uncertain to make sure kubelet calls UnmapDevice again in all the "return err"
		// cases below. The volume is marked as fully un-mapped at the end of this function, when everything
		// succeeds.
		markDeviceUncertainErr := actualStateOfWorld.MarkDeviceAsUncertain(
			deviceToDetach.VolumeName, deviceToDetach.DevicePath, globalMapPath, "" /* seLinuxMountContext */)
		if markDeviceUncertainErr != nil {
			// On failure, return error. Caller will log and retry.
			eventErr, detailedErr := deviceToDetach.GenerateError("UnmapDevice.MarkDeviceAsUncertain failed", markDeviceUncertainErr)
			return volumetypes.NewOperationContext(eventErr, detailedErr, migrated)
		}

		// Call TearDownDevice if blockVolumeUnmapper implements CustomBlockVolumeUnmapper
		if customBlockVolumeUnmapper, ok := blockVolumeUnmapper.(volume.CustomBlockVolumeUnmapper); ok {
			// Execute tear down device
			unmapErr := customBlockVolumeUnmapper.TearDownDevice(globalMapPath, deviceToDetach.DevicePath)
			if unmapErr != nil {
				// On failure, return error. Caller will log and retry.
				eventErr, detailedErr := deviceToDetach.GenerateError("UnmapDevice.TearDownDevice failed", unmapErr)
				return volumetypes.NewOperationContext(eventErr, detailedErr, migrated)
			}
		}

		// Plugin finished TearDownDevice(). Now globalMapPath dir and plugin's stored data
		// on the dir are unnecessary, clean up it.
		removeMapPathErr := og.blkUtil.RemoveMapPath(globalMapPath)
		if removeMapPathErr != nil {
			// On failure, return error. Caller will log and retry.
			eventErr, detailedErr := deviceToDetach.GenerateError("UnmapDevice.RemoveMapPath failed", removeMapPathErr)
			return volumetypes.NewOperationContext(eventErr, detailedErr, migrated)
		}

		// Before logging that UnmapDevice succeeded and moving on,
		// use hostutil.PathIsDevice to check if the path is a device,
		// if so use hostutil.DeviceOpened to check if the device is in use anywhere
		// else on the system. Retry if it returns true.
		deviceOpened, deviceOpenedErr := isDeviceOpened(deviceToDetach, hostutil)
		if deviceOpenedErr != nil {
			return volumetypes.NewOperationContext(nil, deviceOpenedErr, migrated)
		}
		// The device is still in use elsewhere. Caller will log and retry.
		if deviceOpened {
			eventErr, detailedErr := deviceToDetach.GenerateError(
				"UnmapDevice failed",
				fmt.Errorf("the device is in use when it was no longer expected to be in use"))
			return volumetypes.NewOperationContext(eventErr, detailedErr, migrated)
		}

		klog.Info(deviceToDetach.GenerateMsgDetailed("UnmapDevice succeeded", ""))

		// Update actual state of world
		markDeviceUnmountedErr := actualStateOfWorld.MarkDeviceAsUnmounted(
			deviceToDetach.VolumeName)
		if markDeviceUnmountedErr != nil {
			// On failure, return error. Caller will log and retry.
			eventErr, detailedErr := deviceToDetach.GenerateError("MarkDeviceAsUnmounted failed", markDeviceUnmountedErr)
			return volumetypes.NewOperationContext(eventErr, detailedErr, migrated)
		}

		return volumetypes.NewOperationContext(nil, nil, migrated)
	}

	return volumetypes.GeneratedOperations{
		OperationName:     "unmap_device",
		OperationFunc:     unmapDeviceFunc,
		CompleteFunc:      util.OperationCompleteHook(util.GetFullQualifiedPluginNameForVolume(blockVolumePlugin.GetPluginName(), deviceToDetach.VolumeSpec), "unmap_device"),
		EventRecorderFunc: nil, // nil because we do not want to generate event on error
	}, nil
}

func (og *operationGenerator) GenerateVerifyControllerAttachedVolumeFunc(
	logger klog.Logger,
	volumeToMount VolumeToMount,
	nodeName types.NodeName,
	actualStateOfWorld ActualStateOfWorldAttacherUpdater) (volumetypes.GeneratedOperations, error) {
	volumePlugin, err :=
		og.volumePluginMgr.FindPluginBySpec(volumeToMount.VolumeSpec)
	if err != nil || volumePlugin == nil {
		return volumetypes.GeneratedOperations{}, volumeToMount.GenerateErrorDetailed("VerifyControllerAttachedVolume.FindPluginBySpec failed", err)
	}

	// For attachable volume types, lets check if volume is attached by reading from node lister.
	// This would avoid exponential back-off and creation of goroutine unnecessarily. We still
	// verify status of attached volume by directly reading from API server later on.This is necessarily
	// to ensure any race conditions because of cached state in the informer.
	if volumeToMount.PluginIsAttachable {
		cachedAttachedVolumes, _ := og.volumePluginMgr.Host.GetAttachedVolumesFromNodeStatus()
		if cachedAttachedVolumes != nil {
			_, volumeFound := cachedAttachedVolumes[volumeToMount.VolumeName]
			if !volumeFound {
				return volumetypes.GeneratedOperations{}, NewMountPreConditionFailedError(fmt.Sprintf("volume %s is not yet in node's status", volumeToMount.VolumeName))
			}
		}
	}

	verifyControllerAttachedVolumeFunc := func() volumetypes.OperationContext {
		migrated := getMigratedStatusBySpec(volumeToMount.VolumeSpec)
		claimSize := actualStateOfWorld.GetClaimSize(volumeToMount.VolumeName)

		// only fetch claimSize if it was not set previously
		if volumeToMount.VolumeSpec.PersistentVolume != nil && claimSize.IsZero() && !volumeToMount.VolumeSpec.InlineVolumeSpecForCSIMigration {
			pv := volumeToMount.VolumeSpec.PersistentVolume
			pvc, err := og.kubeClient.CoreV1().PersistentVolumeClaims(pv.Spec.ClaimRef.Namespace).Get(context.TODO(), pv.Spec.ClaimRef.Name, metav1.GetOptions{})
			if err != nil {
				eventErr, detailedErr := volumeToMount.GenerateError("VerifyControllerAttachedVolume fetching pvc failed", err)
				return volumetypes.NewOperationContext(eventErr, detailedErr, migrated)
			}
			pvcStatusSize := pvc.Status.Capacity.Storage()
			if pvcStatusSize != nil {
				claimSize = pvcStatusSize.DeepCopy()
			}
		}

		if !volumeToMount.PluginIsAttachable {
			// If the volume does not implement the attacher interface, it is
			// assumed to be attached and the actual state of the world is
			// updated accordingly.

			addVolumeNodeErr := actualStateOfWorld.MarkVolumeAsAttached(
				logger, volumeToMount.VolumeName, volumeToMount.VolumeSpec, nodeName, "" /* devicePath */)
			if addVolumeNodeErr != nil {
				// On failure, return error. Caller will log and retry.
				eventErr, detailedErr := volumeToMount.GenerateError("VerifyControllerAttachedVolume.MarkVolumeAsAttachedByUniqueVolumeName failed", addVolumeNodeErr)
				return volumetypes.NewOperationContext(eventErr, detailedErr, migrated)
			}
			actualStateOfWorld.InitializeClaimSize(logger, volumeToMount.VolumeName, claimSize)
			return volumetypes.NewOperationContext(nil, nil, migrated)
		}

		if !volumeToMount.ReportedInUse {
			// If the given volume has not yet been added to the list of
			// VolumesInUse in the node's volume status, do not proceed, return
			// error. Caller will log and retry. The node status is updated
			// periodically by kubelet, so it may take as much as 10 seconds
			// before this clears.
			// Issue #28141 to enable on demand status updates.
			eventErr, detailedErr := volumeToMount.GenerateError("Volume has not been added to the list of VolumesInUse in the node's volume status", nil)
			return volumetypes.NewOperationContext(eventErr, detailedErr, migrated)
		}

		// Fetch current node object
		node, fetchErr := og.kubeClient.CoreV1().Nodes().Get(context.TODO(), string(nodeName), metav1.GetOptions{})
		if fetchErr != nil {
			// On failure, return error. Caller will log and retry.
			eventErr, detailedErr := volumeToMount.GenerateError("VerifyControllerAttachedVolume failed fetching node from API server", fetchErr)
			return volumetypes.NewOperationContext(eventErr, detailedErr, migrated)
		}

		for _, attachedVolume := range node.Status.VolumesAttached {
			if attachedVolume.Name == volumeToMount.VolumeName {
				addVolumeNodeErr := actualStateOfWorld.MarkVolumeAsAttached(
					logger, v1.UniqueVolumeName(""), volumeToMount.VolumeSpec, nodeName, attachedVolume.DevicePath)
				klog.InfoS(volumeToMount.GenerateMsgDetailed("Controller attach succeeded", fmt.Sprintf("device path: %q", attachedVolume.DevicePath)), "pod", klog.KObj(volumeToMount.Pod))
				if addVolumeNodeErr != nil {
					// On failure, return error. Caller will log and retry.
					eventErr, detailedErr := volumeToMount.GenerateError("VerifyControllerAttachedVolume.MarkVolumeAsAttached failed", addVolumeNodeErr)
					return volumetypes.NewOperationContext(eventErr, detailedErr, migrated)
				}
				actualStateOfWorld.InitializeClaimSize(logger, volumeToMount.VolumeName, claimSize)
				return volumetypes.NewOperationContext(nil, nil, migrated)
			}
		}

		// Volume not attached, return error. Caller will log and retry.
		eventErr, detailedErr := volumeToMount.GenerateError("Volume not attached according to node status", nil)
		return volumetypes.NewOperationContext(eventErr, detailedErr, migrated)
	}

	return volumetypes.GeneratedOperations{
		OperationName:     VerifyControllerAttachedVolumeOpName,
		OperationFunc:     verifyControllerAttachedVolumeFunc,
		CompleteFunc:      util.OperationCompleteHook(util.GetFullQualifiedPluginNameForVolume(volumePlugin.GetPluginName(), volumeToMount.VolumeSpec), "verify_controller_attached_volume"),
		EventRecorderFunc: nil, // nil because we do not want to generate event on error
	}, nil

}

func (og *operationGenerator) verifyVolumeIsSafeToDetach(
	volumeToDetach AttachedVolume) error {
	// Fetch current node object
	node, fetchErr := og.kubeClient.CoreV1().Nodes().Get(context.TODO(), string(volumeToDetach.NodeName), metav1.GetOptions{})
	if fetchErr != nil {
		if errors.IsNotFound(fetchErr) {
			klog.Warning(volumeToDetach.GenerateMsgDetailed("Node not found on API server. DetachVolume will skip safe to detach check", ""))
			return nil
		}

		// On failure, return error. Caller will log and retry.
		return volumeToDetach.GenerateErrorDetailed("DetachVolume failed fetching node from API server", fetchErr)
	}

	for _, inUseVolume := range node.Status.VolumesInUse {
		if inUseVolume == volumeToDetach.VolumeName {
			return volumeToDetach.GenerateErrorDetailed(
				"DetachVolume failed",
				fmt.Errorf("volume is still in use by node, according to Node status"))
		}
	}

	// Volume is not marked as in use by node
	klog.Info(volumeToDetach.GenerateMsgDetailed("Verified volume is safe to detach", ""))
	return nil
}

func (og *operationGenerator) GenerateExpandVolumeFunc(
	pvc *v1.PersistentVolumeClaim,
	pv *v1.PersistentVolume) (volumetypes.GeneratedOperations, error) {

	volumeSpec := volume.NewSpecFromPersistentVolume(pv, false)

	volumePlugin, err := og.volumePluginMgr.FindExpandablePluginBySpec(volumeSpec)
	if err != nil {
		return volumetypes.GeneratedOperations{}, fmt.Errorf("error finding plugin for expanding volume: %q with error %v", util.GetPersistentVolumeClaimQualifiedName(pvc), err)
	}

	if volumePlugin == nil {
		return volumetypes.GeneratedOperations{}, fmt.Errorf("can not find plugin for expanding volume: %q", util.GetPersistentVolumeClaimQualifiedName(pvc))
	}

	expandVolumeFunc := func() volumetypes.OperationContext {
		migrated := false

		newSize := pvc.Spec.Resources.Requests[v1.ResourceStorage]
		statusSize := pvc.Status.Capacity[v1.ResourceStorage]
		pvSize := pv.Spec.Capacity[v1.ResourceStorage]
		if pvSize.Cmp(newSize) < 0 {
			updatedSize, expandErr := volumePlugin.ExpandVolumeDevice(
				volumeSpec,
				newSize,
				statusSize)
			if expandErr != nil {
				detailedErr := fmt.Errorf("error expanding volume %q of plugin %q: %v", util.GetPersistentVolumeClaimQualifiedName(pvc), volumePlugin.GetPluginName(), expandErr)
				return volumetypes.NewOperationContext(detailedErr, detailedErr, migrated)
			}

			klog.Infof("ExpandVolume succeeded for volume %s", util.GetPersistentVolumeClaimQualifiedName(pvc))

			newSize = updatedSize
			// k8s doesn't have transactions, we can't guarantee that after updating PV - updating PVC will be
			// successful, that is why all PVCs for which pvc.Spec.Size > pvc.Status.Size must be reprocessed
			// until they reflect user requested size in pvc.Status.Size
			_, updateErr := util.UpdatePVSize(pv, newSize, og.kubeClient)
			if updateErr != nil {
				detailedErr := fmt.Errorf("error updating PV spec capacity for volume %q with : %v", util.GetPersistentVolumeClaimQualifiedName(pvc), updateErr)
				return volumetypes.NewOperationContext(detailedErr, detailedErr, migrated)
			}

			klog.Infof("ExpandVolume.UpdatePV succeeded for volume %s", util.GetPersistentVolumeClaimQualifiedName(pvc))
		}

		fsVolume, _ := util.CheckVolumeModeFilesystem(volumeSpec)
		// No Cloudprovider resize needed, lets mark resizing as done
		// Rest of the volume expand controller code will assume PVC as *not* resized until pvc.Status.Size
		// reflects user requested size.
		if !volumePlugin.RequiresFSResize() || !fsVolume {
			klog.V(4).Infof("Controller resizing done for PVC %s", util.GetPersistentVolumeClaimQualifiedName(pvc))
			_, err := util.MarkResizeFinished(pvc, newSize, og.kubeClient)
			if err != nil {
				detailedErr := fmt.Errorf("error marking pvc %s as resized : %v", util.GetPersistentVolumeClaimQualifiedName(pvc), err)
				return volumetypes.NewOperationContext(detailedErr, detailedErr, migrated)
			}
			successMsg := fmt.Sprintf("ExpandVolume succeeded for volume %s", util.GetPersistentVolumeClaimQualifiedName(pvc))
			og.recorder.Eventf(pvc, nil, v1.EventTypeNormal, kevents.VolumeResizeSuccess, "ExpandingVolumeOnNode", successMsg)
		} else {
			_, err := util.MarkForFSResize(pvc, og.kubeClient)
			if err != nil {
				detailedErr := fmt.Errorf("error updating pvc %s condition for fs resize : %v", util.GetPersistentVolumeClaimQualifiedName(pvc), err)
				klog.Warning(detailedErr)
				return volumetypes.NewOperationContext(nil, nil, migrated)
			}
			oldCapacity := pvc.Status.Capacity[v1.ResourceStorage]
			err = util.AddAnnPreResizeCapacity(pv, oldCapacity, og.kubeClient)
			if err != nil {
				detailedErr := fmt.Errorf("error updating pv %s annotation (%s) with pre-resize capacity %s: %v", pv.ObjectMeta.Name, util.AnnPreResizeCapacity, oldCapacity.String(), err)
				klog.Warning(detailedErr)
				return volumetypes.NewOperationContext(nil, nil, migrated)
			}

		}
		return volumetypes.NewOperationContext(nil, nil, migrated)
	}

	eventRecorderFunc := func(err *error) {
		if *err != nil {
			og.recorder.Eventf(pvc, nil, v1.EventTypeWarning, kevents.VolumeResizeFailed, "ExpandingVolumeOnNode", (*err).Error())
		}
	}

	return volumetypes.GeneratedOperations{
		OperationName:     "expand_volume",
		OperationFunc:     expandVolumeFunc,
		EventRecorderFunc: eventRecorderFunc,
		CompleteFunc:      util.OperationCompleteHook(util.GetFullQualifiedPluginNameForVolume(volumePlugin.GetPluginName(), volumeSpec), "expand_volume"),
	}, nil
}

func (og *operationGenerator) GenerateExpandAndRecoverVolumeFunc(
	pvc *v1.PersistentVolumeClaim,
	pv *v1.PersistentVolume, resizerName string) (volumetypes.GeneratedOperations, error) {

	volumeSpec := volume.NewSpecFromPersistentVolume(pv, false)

	volumePlugin, err := og.volumePluginMgr.FindExpandablePluginBySpec(volumeSpec)
	if err != nil {
		return volumetypes.GeneratedOperations{}, fmt.Errorf("error finding plugin for expanding volume: %q with error %v", util.GetPersistentVolumeClaimQualifiedName(pvc), err)
	}

	if volumePlugin == nil {
		return volumetypes.GeneratedOperations{}, fmt.Errorf("can not find plugin for expanding volume: %q", util.GetPersistentVolumeClaimQualifiedName(pvc))
	}

	expandVolumeFunc := func() volumetypes.OperationContext {
		resizeOpts := inTreeResizeOpts{
			pvc:          pvc,
			pv:           pv,
			resizerName:  resizerName,
			volumePlugin: volumePlugin,
			volumeSpec:   volumeSpec,
		}
		migrated := false
		resp := og.expandAndRecoverFunction(resizeOpts)
		if resp.err != nil {
			return volumetypes.NewOperationContext(resp.err, resp.err, migrated)
		}
		return volumetypes.NewOperationContext(nil, nil, migrated)
	}

	eventRecorderFunc := func(err *error) {
		if *err != nil {
			og.recorder.Eventf(pvc, nil, v1.EventTypeWarning, kevents.VolumeResizeFailed, "ExpandingVolumeOnNode", (*err).Error())
		}
	}

	return volumetypes.GeneratedOperations{
		OperationName:     "expand_volume",
		OperationFunc:     expandVolumeFunc,
		EventRecorderFunc: eventRecorderFunc,
		CompleteFunc:      util.OperationCompleteHook(util.GetFullQualifiedPluginNameForVolume(volumePlugin.GetPluginName(), volumeSpec), "expand_volume"),
	}, nil
}

// Deprecated: This function should not called by any controller code in future and should be removed
// from kubernetes code
func (og *operationGenerator) expandAndRecoverFunction(resizeOpts inTreeResizeOpts) inTreeResizeResponse {
	pvc := resizeOpts.pvc
	pv := resizeOpts.pv
	resizerName := resizeOpts.resizerName
	volumePlugin := resizeOpts.volumePlugin
	volumeSpec := resizeOpts.volumeSpec

	pvcSpecSize := pvc.Spec.Resources.Requests[v1.ResourceStorage]
	pvcStatusSize := pvc.Status.Capacity[v1.ResourceStorage]
	pvSize := pv.Spec.Capacity[v1.ResourceStorage]

	resizeResponse := inTreeResizeResponse{
		pvc:          pvc,
		pv:           pv,
		resizeCalled: false,
	}

	// by default we are expanding to fulfill size requested in pvc.Spec.Resources
	newSize := pvcSpecSize

	var resizeStatus v1.ClaimResourceStatus
	if status, ok := pvc.Status.AllocatedResourceStatuses[v1.ResourceStorage]; ok {
		resizeStatus = status
	}

	var allocatedSize *resource.Quantity
	t, ok := pvc.Status.AllocatedResources[v1.ResourceStorage]
	if ok {
		allocatedSize = &t
	}
	var err error

	if pvSize.Cmp(pvcSpecSize) < 0 {
		// pv is not of requested size yet and hence will require expanding

		switch resizeStatus {
		case v1.PersistentVolumeClaimControllerResizeInProgress,
			v1.PersistentVolumeClaimNodeResizePending,
			v1.PersistentVolumeClaimNodeResizeInProgress,
			v1.PersistentVolumeClaimNodeResizeInfeasible:
			if allocatedSize != nil {
				newSize = *allocatedSize
			}
		default:
			newSize = pvcSpecSize
		}
	} else {
		// PV has already been expanded and hence we can be here for following reasons:
		//   1. If expansion is pending on the node and this was just a spurious update event
		//      we don't need to do anything and let kubelet handle it.
		//   2. It could be that - although we successfully expanded the volume, we failed to
		//      record our work in API objects, in which case - we should resume resizing operation
		//      and let API objects be updated.
		//   3. Controller successfully expanded the volume, but expansion is failing on the node
		//      and before kubelet can retry failed node expansion - controller must verify if it is
		//      safe to do so.
		//   4. While expansion was still pending on the node, user reduced the pvc size.
		switch resizeStatus {
		case v1.PersistentVolumeClaimNodeResizeInProgress,
			v1.PersistentVolumeClaimNodeResizePending:
			// we don't need to do any work. We could be here because of a spurious update event.
			// This is case #1
			return resizeResponse
		case v1.PersistentVolumeClaimNodeResizeInfeasible:
			// This is case#3
			pvc, err = og.markForPendingNodeExpansion(pvc, pv)
			resizeResponse.pvc = pvc
			resizeResponse.err = err
			return resizeResponse
		case v1.PersistentVolumeClaimControllerResizeInProgress,
			v1.PersistentVolumeClaimControllerResizeInfeasible:
			// This is case#2 or it could also be case#4 when user manually shrunk the PVC
			// after expanding it.
			if allocatedSize != nil {
				newSize = *allocatedSize
			}
		default:
			// It is impossible for ResizeStatus to be "" and allocatedSize to be not nil but somehow
			// if we do end up in this state, it is safest to resume expansion to last recorded size in
			// allocatedSize variable.
			if resizeStatus == "" && allocatedSize != nil {
				newSize = *allocatedSize
			} else {
				newSize = pvcSpecSize
			}
		}
	}

	pvc, err = util.MarkControllerReisizeInProgress(pvc, resizerName, newSize, og.kubeClient)
	if err != nil {
		msg := fmt.Errorf("error updating pvc %s with resize in progress: %v", util.GetPersistentVolumeClaimQualifiedName(pvc), err)
		resizeResponse.err = msg
		resizeResponse.pvc = pvc
		return resizeResponse
	}

	updatedSize, err := volumePlugin.ExpandVolumeDevice(volumeSpec, newSize, pvcStatusSize)
	resizeResponse.resizeCalled = true

	if err != nil {
		msg := fmt.Errorf("error expanding pvc %s: %v", util.GetPersistentVolumeClaimQualifiedName(pvc), err)
		resizeResponse.err = msg
		resizeResponse.pvc = pvc
		return resizeResponse
	}

	// update PV size
	var updateErr error
	pv, updateErr = util.UpdatePVSize(pv, updatedSize, og.kubeClient)
	// if updating PV failed, we are going to leave the PVC in ControllerExpansionInProgress state, so as expansion can be retried to previously set allocatedSize value.
	if updateErr != nil {
		msg := fmt.Errorf("error updating pv for pvc %s: %v", util.GetPersistentVolumeClaimQualifiedName(pvc), updateErr)
		resizeResponse.err = msg
		return resizeResponse
	}
	resizeResponse.pv = pv

	fsVolume, _ := util.CheckVolumeModeFilesystem(volumeSpec)

	if !volumePlugin.RequiresFSResize() || !fsVolume {
		pvc, err = util.MarkResizeFinished(pvc, updatedSize, og.kubeClient)
		if err != nil {
			msg := fmt.Errorf("error marking pvc %s as resized: %v", util.GetPersistentVolumeClaimQualifiedName(pvc), err)
			resizeResponse.err = msg
			return resizeResponse
		}
		resizeResponse.pvc = pvc
		successMsg := fmt.Sprintf("ExpandVolume succeeded for volume %s", util.GetPersistentVolumeClaimQualifiedName(pvc))
		og.recorder.Eventf(pvc, nil, v1.EventTypeNormal, kevents.VolumeResizeSuccess, "ExpandingVolumeOnNode", successMsg)
	} else {
		pvc, err = og.markForPendingNodeExpansion(pvc, pv)
		resizeResponse.pvc = pvc
		if err != nil {
			msg := fmt.Errorf("error marking pvc %s for node expansion: %v", util.GetPersistentVolumeClaimQualifiedName(pvc), err)
			resizeResponse.err = msg
			return resizeResponse
		}
	}
	return resizeResponse
}

func (og *operationGenerator) markForPendingNodeExpansion(pvc *v1.PersistentVolumeClaim, pv *v1.PersistentVolume) (*v1.PersistentVolumeClaim, error) {
	var err error
	pvc, err = util.MarkForFSResize(pvc, og.kubeClient)
	if err != nil {
		msg := fmt.Errorf("error marking pvc %s for node expansion: %v", util.GetPersistentVolumeClaimQualifiedName(pvc), err)
		return pvc, msg
	}
	// store old PVC capacity in pv, so as if PVC gets deleted while node expansion was pending
	// we can restore size of pvc from PV annotation and still perform expansion on the node
	oldCapacity := pvc.Status.Capacity[v1.ResourceStorage]
	err = util.AddAnnPreResizeCapacity(pv, oldCapacity, og.kubeClient)
	if err != nil {
		detailedErr := fmt.Errorf("error updating pv %s annotation (%s) with pre-resize capacity %s: %v", pv.ObjectMeta.Name, util.AnnPreResizeCapacity, oldCapacity.String(), err)
		klog.Warning(detailedErr)
		return pvc, detailedErr
	}
	return pvc, nil
}

func (og *operationGenerator) GenerateExpandInUseVolumeFunc(
	volumeToMount VolumeToMount,
	actualStateOfWorld ActualStateOfWorldMounterUpdater, currentSize resource.Quantity) (volumetypes.GeneratedOperations, error) {

	volumePlugin, err :=
		og.volumePluginMgr.FindPluginBySpec(volumeToMount.VolumeSpec)
	if err != nil || volumePlugin == nil {
		return volumetypes.GeneratedOperations{}, volumeToMount.GenerateErrorDetailed("NodeExpandVolume.FindPluginBySpec failed", err)
	}

	fsResizeFunc := func() volumetypes.OperationContext {
		var resizeDone bool
		var eventErr, detailedErr error
		migrated := false

		if currentSize.IsZero() || volumeToMount.DesiredPersistentVolumeSize.IsZero() {
			err := fmt.Errorf("current or new size of the volume is not set")
			eventErr, detailedErr = volumeToMount.GenerateError("NodeExpandvolume.expansion failed", err)
			return volumetypes.NewOperationContext(eventErr, detailedErr, migrated)
		}

		resizeOptions := volume.NodeResizeOptions{
			VolumeSpec: volumeToMount.VolumeSpec,
			DevicePath: volumeToMount.DevicePath,
			OldSize:    currentSize,
			NewSize:    volumeToMount.DesiredPersistentVolumeSize,
		}
		fsVolume, err := util.CheckVolumeModeFilesystem(volumeToMount.VolumeSpec)
		if err != nil {
			eventErr, detailedErr = volumeToMount.GenerateError("NodeExpandvolume.CheckVolumeModeFilesystem failed", err)
			return volumetypes.NewOperationContext(eventErr, detailedErr, migrated)
		}

		if fsVolume {
			volumeMounter, newMounterErr := volumePlugin.NewMounter(
				volumeToMount.VolumeSpec,
				volumeToMount.Pod)
			if newMounterErr != nil {
				eventErr, detailedErr = volumeToMount.GenerateError("NodeExpandVolume.NewMounter initialization failed", newMounterErr)
				return volumetypes.NewOperationContext(eventErr, detailedErr, migrated)
			}

			resizeOptions.DeviceMountPath = volumeMounter.GetPath()

			deviceMountableVolumePlugin, _ := og.volumePluginMgr.FindDeviceMountablePluginBySpec(volumeToMount.VolumeSpec)
			var volumeDeviceMounter volume.DeviceMounter
			if deviceMountableVolumePlugin != nil {
				volumeDeviceMounter, _ = deviceMountableVolumePlugin.NewDeviceMounter()
			}

			if volumeDeviceMounter != nil {
				deviceStagePath, err := volumeDeviceMounter.GetDeviceMountPath(volumeToMount.VolumeSpec)
				if err != nil {
					eventErr, detailedErr = volumeToMount.GenerateError("NodeExpandVolume.GetDeviceMountPath failed", err)
					return volumetypes.NewOperationContext(eventErr, detailedErr, migrated)
				}
				resizeOptions.DeviceStagePath = deviceStagePath
			}
		} else {
			// Get block volume mapper plugin
			blockVolumePlugin, err :=
				og.volumePluginMgr.FindMapperPluginBySpec(volumeToMount.VolumeSpec)
			if err != nil {
				eventErr, detailedErr = volumeToMount.GenerateError("MapVolume.FindMapperPluginBySpec failed", err)
				return volumetypes.NewOperationContext(eventErr, detailedErr, migrated)
			}

			if blockVolumePlugin == nil {
				eventErr, detailedErr = volumeToMount.GenerateError("MapVolume.FindMapperPluginBySpec failed to find BlockVolumeMapper plugin. Volume plugin is nil.", nil)
				return volumetypes.NewOperationContext(eventErr, detailedErr, migrated)
			}

			blockVolumeMapper, newMapperErr := blockVolumePlugin.NewBlockVolumeMapper(
				volumeToMount.VolumeSpec,
				volumeToMount.Pod)
			if newMapperErr != nil {
				eventErr, detailedErr = volumeToMount.GenerateError("MapVolume.NewBlockVolumeMapper initialization failed", newMapperErr)
				return volumetypes.NewOperationContext(eventErr, detailedErr, migrated)
			}

			// if plugin supports custom mappers lets add DeviceStagePath
			if customBlockVolumeMapper, ok := blockVolumeMapper.(volume.CustomBlockVolumeMapper); ok {
				resizeOptions.DeviceStagePath = customBlockVolumeMapper.GetStagingPath()
			}
		}

		// if we are doing online expansion then volume is already published
		resizeDone, eventErr, detailedErr = og.doOnlineExpansion(volumeToMount, actualStateOfWorld, resizeOptions)
		if eventErr != nil || detailedErr != nil {
			return volumetypes.NewOperationContext(eventErr, detailedErr, migrated)
		}
		if resizeDone {
			return volumetypes.NewOperationContext(nil, nil, migrated)
		}
		klog.InfoS("Waiting for volume to be expandable on the node", "volumeName", volumeToMount.VolumeName)
		return volumetypes.NewOperationContext(nil, nil, migrated)
	}

	eventRecorderFunc := func(err *error) {
		if *err != nil {
			og.recorder.Eventf(volumeToMount.Pod, GetPVCToMount(volumeToMount, nil, og.kubeClient), v1.EventTypeWarning, kevents.VolumeResizeFailed, "ExpandingInUseVolume", (*err).Error())
		}
	}

	return volumetypes.GeneratedOperations{
		OperationName:     "volume_fs_resize",
		OperationFunc:     fsResizeFunc,
		EventRecorderFunc: eventRecorderFunc,
		CompleteFunc:      util.OperationCompleteHook(util.GetFullQualifiedPluginNameForVolume(volumePlugin.GetPluginName(), volumeToMount.VolumeSpec), "volume_fs_resize"),
	}, nil
}

func (og *operationGenerator) doOnlineExpansion(volumeToMount VolumeToMount,
	actualStateOfWorld ActualStateOfWorldMounterUpdater,
	resizeOptions volume.NodeResizeOptions) (bool, error, error) {

	resizeDone, newSize, err := og.nodeExpandVolume(volumeToMount, actualStateOfWorld, resizeOptions)
	if err != nil {
		e1, e2 := volumeToMount.GenerateError("NodeExpandVolume.NodeExpandVolume failed", err)
		klog.Error(e2.Error())
		return false, e1, e2
	}
	if resizeDone {
		markingDone := actualStateOfWorld.MarkVolumeAsResized(volumeToMount.VolumeName, newSize)
		if !markingDone {
			// On failure, return error. Caller will log and retry.
			genericFailureError := fmt.Errorf("unable to mark volume as resized")
			e1, e2 := volumeToMount.GenerateError("NodeExpandVolume.MarkVolumeAsResized failed", genericFailureError)
			return false, e1, e2
		}
		return true, nil, nil
	}
	return false, nil, nil
}

func (og *operationGenerator) expandVolumeDuringMount(volumeToMount VolumeToMount, actualStateOfWorld ActualStateOfWorldMounterUpdater, rsOpts volume.NodeResizeOptions) (bool, error) {
	supportsExpansion, expandablePlugin := og.checkIfSupportsNodeExpansion(volumeToMount)
	if supportsExpansion {
		pv := volumeToMount.VolumeSpec.PersistentVolume
		pvc, err := og.kubeClient.CoreV1().PersistentVolumeClaims(pv.Spec.ClaimRef.Namespace).Get(context.TODO(), pv.Spec.ClaimRef.Name, metav1.GetOptions{})
		if err != nil {
			// Return error rather than leave the file system un-resized, caller will log and retry
			return false, fmt.Errorf("mountVolume.NodeExpandVolume get PVC failed : %v", err)
		}

		pvcStatusCap := pvc.Status.Capacity[v1.ResourceStorage]
		pvSpecCap := pv.Spec.Capacity[v1.ResourceStorage]
		if pvcStatusCap.Cmp(pvSpecCap) < 0 {
			if volumeToMount.VolumeSpec.ReadOnly {
				simpleMsg, detailedMsg := volumeToMount.GenerateMsg("MountVolume.NodeExpandVolume failed", "requested read-only file system")
				klog.Warning(detailedMsg)
				og.recorder.Eventf(volumeToMount.Pod, pvc, v1.EventTypeWarning, kevents.FileSystemResizeFailed, "ExpandingVolumeOnNode", simpleMsg)
				return true, nil
			}

			rsOpts.NewSize = pvSpecCap
			rsOpts.OldSize = pvcStatusCap
			rsOpts.VolumeSpec = volumeToMount.VolumeSpec
			resizeOp := nodeResizeOperationOpts{
				vmt:                volumeToMount,
				pvc:                pvc,
				pv:                 pv,
				pluginResizeOpts:   rsOpts,
				volumePlugin:       expandablePlugin,
				actualStateOfWorld: actualStateOfWorld,
			}
			if og.checkForRecoveryFromExpansion(pvc, volumeToMount) {
				// if recovery feature is enabled, we can use allocated size from PVC status as new size
				rsOpts.NewSize = pvc.Status.AllocatedResources[v1.ResourceStorage]
				resizeOp.pluginResizeOpts = rsOpts
				nodeExpander := newNodeExpander(resizeOp, og.kubeClient, og.recorder)
				resizeFinished, _, err := nodeExpander.expandOnPlugin()
				return resizeFinished, err
			} else {
				return og.legacyCallNodeExpandOnPlugin(resizeOp)
			}
		}
	}
	return true, nil
}

func (og *operationGenerator) checkIfSupportsNodeExpansion(volumeToMount VolumeToMount) (bool, volume.NodeExpandableVolumePlugin) {
	if volumeToMount.VolumeSpec != nil &&
		volumeToMount.VolumeSpec.InlineVolumeSpecForCSIMigration {
		klog.V(4).Infof("This volume %s is a migrated inline volume and is not resizable", volumeToMount.VolumeName)
		return false, nil
	}

	// Get expander, if possible
	expandableVolumePlugin, _ :=
		og.volumePluginMgr.FindNodeExpandablePluginBySpec(volumeToMount.VolumeSpec)
	if expandableVolumePlugin != nil &&
		expandableVolumePlugin.RequiresFSResize() &&
		volumeToMount.VolumeSpec.PersistentVolume != nil {
		return true, expandableVolumePlugin
	}
	return false, nil
}

func (og *operationGenerator) nodeExpandVolume(
	volumeToMount VolumeToMount,
	actualStateOfWorld ActualStateOfWorldMounterUpdater,
	rsOpts volume.NodeResizeOptions) (bool, resource.Quantity, error) {

	supportsExpansion, expandableVolumePlugin := og.checkIfSupportsNodeExpansion(volumeToMount)

	if supportsExpansion {
		// lets use sizes handed over to us by caller for comparison
		if rsOpts.NewSize.Cmp(rsOpts.OldSize) > 0 {
			pv := volumeToMount.VolumeSpec.PersistentVolume
			pvc, err := og.kubeClient.CoreV1().PersistentVolumeClaims(pv.Spec.ClaimRef.Namespace).Get(context.TODO(), pv.Spec.ClaimRef.Name, metav1.GetOptions{})
			currentSize := pvc.Status.Capacity.Storage()
			if err != nil {
				// Return error rather than leave the file system un-resized, caller will log and retry
				return false, *currentSize, fmt.Errorf("mountVolume.NodeExpandVolume get PVC failed : %w", err)
			}

			if volumeToMount.VolumeSpec.ReadOnly {
				simpleMsg, detailedMsg := volumeToMount.GenerateMsg("MountVolume.NodeExpandVolume failed", "requested read-only file system")
				klog.Warning(detailedMsg)
				og.recorder.Eventf(volumeToMount.Pod, pvc, v1.EventTypeWarning, kevents.FileSystemResizeFailed, "ExpandingVolumeOnNode", simpleMsg)
				return true, *currentSize, nil
			}
			resizeOp := nodeResizeOperationOpts{
				vmt:                volumeToMount,
				pvc:                pvc,
				pv:                 pv,
				pluginResizeOpts:   rsOpts,
				volumePlugin:       expandableVolumePlugin,
				actualStateOfWorld: actualStateOfWorld,
			}

			if og.checkForRecoveryFromExpansion(pvc, volumeToMount) {
				// if recovery feature is enabled, we can use allocated size from PVC status as new size
				newSize := pvc.Status.AllocatedResources[v1.ResourceStorage]
				rsOpts.NewSize = newSize
				resizeOp.pluginResizeOpts.NewSize = newSize
				nodeExpander := newNodeExpander(resizeOp, og.kubeClient, og.recorder)
				resizeFinished, newSize, err := nodeExpander.expandOnPlugin()
				return resizeFinished, newSize, err
			} else {
				resizeFinished, err := og.legacyCallNodeExpandOnPlugin(resizeOp)
				return resizeFinished, rsOpts.NewSize, err
			}
		}
	}
	return true, rsOpts.OldSize, nil
}

func (og *operationGenerator) checkForRecoveryFromExpansion(pvc *v1.PersistentVolumeClaim, volumeToMount VolumeToMount) bool {
	resizeStatus := pvc.Status.AllocatedResourceStatuses[v1.ResourceStorage]
	allocatedResource := pvc.Status.AllocatedResources
	featureGateStatus := utilfeature.DefaultFeatureGate.Enabled(features.RecoverVolumeExpansionFailure)

	if !featureGateStatus {
		// even though RecoverVolumeExpansionFailure feature-gate is disabled, we should consider it enabled
		// if resizeStatus is not empty or allocatedresources is set
		if resizeStatus != "" || allocatedResource != nil {
			return true
		}
		return false
	}

	// Even though RecoverVolumeExpansionFailure feature gate is enabled, it appears that we are running with older version
	// of resize controller, which will not populate allocatedResource and resizeStatus. This can happen because of version skew
	// and hence we are going to keep expanding using older logic.
	if resizeStatus == "" && allocatedResource == nil {
		_, detailedMsg := volumeToMount.GenerateMsg("MountVolume.NodeExpandVolume running with", "older external resize controller")
		klog.Warning(detailedMsg)
		return false
	}
	return true
}

// legacyCallNodeExpandOnPlugin is old version of calling node expansion on plugin, which does not support
// recovery from volume expansion failure
// TODO: Removing this code when RecoverVolumeExpansionFailure feature goes GA.
func (og *operationGenerator) legacyCallNodeExpandOnPlugin(resizeOp nodeResizeOperationOpts) (bool, error) {
	pvc := resizeOp.pvc
	volumeToMount := resizeOp.vmt
	rsOpts := resizeOp.pluginResizeOpts
	actualStateOfWorld := resizeOp.actualStateOfWorld
	expandableVolumePlugin := resizeOp.volumePlugin

	pvcStatusCap := pvc.Status.Capacity[v1.ResourceStorage]

	nodeName := volumeToMount.Pod.Spec.NodeName

	var err error

	// File system resize was requested, proceed
	klog.V(4).InfoS(volumeToMount.GenerateMsgDetailed("MountVolume.NodeExpandVolume entering", fmt.Sprintf("DevicePath %q", volumeToMount.DevicePath)), "pod", klog.KObj(volumeToMount.Pod))

	rsOpts.VolumeSpec = volumeToMount.VolumeSpec

	_, resizeErr := expandableVolumePlugin.NodeExpand(rsOpts)
	if resizeErr != nil {
		// This is a workaround for now, until RecoverFromVolumeExpansionFailure feature goes GA.
		// If RecoverFromVolumeExpansionFailure feature is enabled, we will not ever hit this state, because
		// we will wait for VolumeExpansionPendingOnNode before trying to expand volume in kubelet.
		if volumetypes.IsOperationNotSupportedError(resizeErr) {
			klog.V(4).InfoS(volumeToMount.GenerateMsgDetailed("MountVolume.NodeExpandVolume failed", "NodeExpandVolume not supported"), "pod", klog.KObj(volumeToMount.Pod))
			return true, nil
		}

		// if driver returned FailedPrecondition error that means
		// volume expansion should not be retried on this node but
		// expansion operation should not block mounting
		if volumetypes.IsFailedPreconditionError(resizeErr) {
			actualStateOfWorld.MarkForInUseExpansionError(volumeToMount.VolumeName)
			klog.Error(volumeToMount.GenerateErrorDetailed("MountVolume.NodeExapndVolume failed", resizeErr).Error())
			return true, nil
		}
		return false, resizeErr
	}

	simpleMsg, detailedMsg := volumeToMount.GenerateMsg("MountVolume.NodeExpandVolume succeeded", nodeName)
	og.recorder.Eventf(volumeToMount.Pod, pvc, v1.EventTypeNormal, kevents.FileSystemResizeSuccess, "ExpandingVolumeOnNode", simpleMsg)
	klog.InfoS(detailedMsg, "pod", klog.KObj(volumeToMount.Pod))

	// if PVC already has new size, there is no need to update it.
	if pvcStatusCap.Cmp(rsOpts.NewSize) >= 0 {
		return true, nil
	}

	// File system resize succeeded, now update the PVC's Capacity to match the PV's
	_, err = util.MarkFSResizeFinished(pvc, rsOpts.NewSize, og.kubeClient)
	if err != nil {
		// On retry, NodeExpandVolume will be called again but do nothing
		return false, fmt.Errorf("mountVolume.NodeExpandVolume update PVC status failed : %v", err)
	}
	return true, nil
}

func checkMountOptionSupport(og *operationGenerator, volumeToMount VolumeToMount, plugin volume.VolumePlugin) error {
	mountOptions := util.MountOptionFromSpec(volumeToMount.VolumeSpec)

	if len(mountOptions) > 0 && !plugin.SupportsMountOption() {
		return fmt.Errorf("mount options are not supported for this volume type")
	}
	return nil
}

// checkNodeAffinity looks at the PV node affinity, and checks if the node has the same corresponding labels
// This ensures that we don't mount a volume that doesn't belong to this node
func checkNodeAffinity(og *operationGenerator, volumeToMount VolumeToMount) error {
	pv := volumeToMount.VolumeSpec.PersistentVolume
	if pv != nil {
		nodeLabels, err := og.volumePluginMgr.Host.GetNodeLabels()
		if err != nil {
			return err
		}
		err = storagehelpers.CheckNodeAffinity(pv, nodeLabels)
		if err != nil {
			return err
		}
	}
	return nil
}

// isDeviceOpened checks the device status if the device is in use anywhere else on the system
func isDeviceOpened(deviceToDetach AttachedVolume, hostUtil hostutil.HostUtils) (bool, error) {
	isDevicePath, devicePathErr := hostUtil.PathIsDevice(deviceToDetach.DevicePath)
	var deviceOpened bool
	var deviceOpenedErr error
	if !isDevicePath && devicePathErr == nil ||
		(devicePathErr != nil && strings.Contains(devicePathErr.Error(), "does not exist")) {
		// not a device path or path doesn't exist
		// TODO: refer to #36092
		klog.V(3).Infof("The path isn't device path or doesn't exist. Skip checking device path: %s", deviceToDetach.DevicePath)
		deviceOpened = false
	} else if devicePathErr != nil {
		return false, deviceToDetach.GenerateErrorDetailed("PathIsDevice failed", devicePathErr)
	} else {
		deviceOpened, deviceOpenedErr = hostUtil.DeviceOpened(deviceToDetach.DevicePath)
		if deviceOpenedErr != nil {
			return false, deviceToDetach.GenerateErrorDetailed("DeviceOpened failed", deviceOpenedErr)
		}
	}
	return deviceOpened, nil
}

// findDetachablePluginBySpec is a variant of VolumePluginMgr.FindAttachablePluginByName() function.
// The difference is that it bypass the CanAttach() check for CSI plugin, i.e. it assumes all CSI plugin supports detach.
// The intention here is that a CSI plugin volume can end up in an Uncertain state,  so that a detach
// operation will help it to detach no matter it actually has the ability to attach/detach.
func findDetachablePluginBySpec(spec *volume.Spec, pm *volume.VolumePluginMgr) (volume.AttachableVolumePlugin, error) {
	volumePlugin, err := pm.FindPluginBySpec(spec)
	if err != nil {
		return nil, err
	}
	if attachableVolumePlugin, ok := volumePlugin.(volume.AttachableVolumePlugin); ok {
		if attachableVolumePlugin.GetPluginName() == "kubernetes.io/csi" {
			return attachableVolumePlugin, nil
		}
		if canAttach, err := attachableVolumePlugin.CanAttach(spec); err != nil {
			return nil, err
		} else if canAttach {
			return attachableVolumePlugin, nil
		}
	}
	return nil, nil
}

func getMigratedStatusBySpec(spec *volume.Spec) bool {
	migrated := false
	if spec != nil {
		migrated = spec.Migrated
	}
	return migrated
}<|MERGE_RESOLUTION|>--- conflicted
+++ resolved
@@ -289,16 +289,6 @@
 			return volumetypes.NewOperationContext(eventErr, detailedErr, migrated)
 		}
 
-<<<<<<< HEAD
-=======
-		// Successful attach event is useful for user debugging
-		simpleMsg, _ := volumeToAttach.GenerateMsg("AttachVolume.Attach succeeded", "")
-		for _, pod := range volumeToAttach.ScheduledPods {
-			og.recorder.Eventf(pod, pvc, v1.EventTypeNormal, kevents.SuccessfulAttachVolume, "AttachingVolume", simpleMsg)
-		}
-		klog.Info(volumeToAttach.GenerateMsgDetailed("AttachVolume.Attach succeeded", ""))
-
->>>>>>> 0cd2bdf5
 		// Update actual state of world
 		addVolumeNodeErr := actualStateOfWorld.MarkVolumeAsAttached(
 			logger, volumeToAttach.VolumeName, volumeToAttach.VolumeSpec, volumeToAttach.NodeName, devicePath)
@@ -311,7 +301,7 @@
 		// Successful attach event is useful for user debugging
 		simpleMsg, _ := volumeToAttach.GenerateMsg("AttachVolume.Attach succeeded", "")
 		for _, pod := range volumeToAttach.ScheduledPods {
-			og.recorder.Eventf(pod, v1.EventTypeNormal, kevents.SuccessfulAttachVolume, simpleMsg)
+			og.recorder.Eventf(pod, pvc, v1.EventTypeNormal, kevents.SuccessfulAttachVolume, "AttachingVolume", simpleMsg)
 		}
 		klog.Info(volumeToAttach.GenerateMsgDetailed("AttachVolume.Attach succeeded", ""))
 
