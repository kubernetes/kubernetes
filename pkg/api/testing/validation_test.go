/*
Copyright 2025 The Kubernetes Authors.

Licensed under the Apache License, Version 2.0 (the "License");
you may not use this file except in compliance with the License.
You may obtain a copy of the License at

    http://www.apache.org/licenses/LICENSE-2.0

Unless required by applicable law or agreed to in writing, software
distributed under the License is distributed on an "AS IS" BASIS,
WITHOUT WARRANTIES OR CONDITIONS OF ANY KIND, either express or implied.
See the License for the specific language governing permissions and
limitations under the License.
*/

package testing

import (
	"math/rand"
	"testing"

	"k8s.io/apimachinery/pkg/api/apitesting/fuzzer"
	"k8s.io/apimachinery/pkg/api/apitesting/roundtrip"
	"k8s.io/apimachinery/pkg/runtime/schema"
	"k8s.io/apimachinery/pkg/util/validation/field"
	"k8s.io/kubernetes/pkg/api/legacyscheme"
	nodevalidation "k8s.io/kubernetes/pkg/apis/node/validation"
	resourcevalidation "k8s.io/kubernetes/pkg/apis/resource/validation"
)

// FIXME: Automatically finds all group/versions supporting declarative validation, or add
// a reflexive test that verifies that they are all registered.
func TestVersionedValidationByFuzzing(t *testing.T) {
	typesWithDeclarativeValidation := []schema.GroupVersion{
		// Registered group versions for versioned validation fuzz testing:
		{Group: "", Version: "v1"},
		{Group: "certificates.k8s.io", Version: "v1"},
		{Group: "certificates.k8s.io", Version: "v1alpha1"},
		{Group: "certificates.k8s.io", Version: "v1beta1"},
		{Group: "resource.k8s.io", Version: "v1beta1"},
		{Group: "resource.k8s.io", Version: "v1beta2"},
		{Group: "resource.k8s.io", Version: "v1"},
		{Group: "storage.k8s.io", Version: "v1"},
		{Group: "storage.k8s.io", Version: "v1beta1"},
		{Group: "storage.k8s.io", Version: "v1alpha1"},
<<<<<<< HEAD
		{Group: "coordination.k8s.io", Version: "v1"},
		{Group: "coordination.k8s.io", Version: "v1alpha2"},
		{Group: "coordination.k8s.io", Version: "v1beta1"},
=======
		{Group: "node.k8s.io", Version: "v1beta1"},
		{Group: "node.k8s.io", Version: "v1"},
		{Group: "node.k8s.io", Version: "v1alpha1"},
>>>>>>> 8d7db1d1
	}

	fuzzIters := *roundtrip.FuzzIters / 10 // TODO: Find a better way to manage test running time
	f := fuzzer.FuzzerFor(FuzzerFuncs, rand.NewSource(rand.Int63()), legacyscheme.Codecs)

	for _, gv := range typesWithDeclarativeValidation {
		for kind := range legacyscheme.Scheme.KnownTypes(gv) {
			gvk := gv.WithKind(kind)
			t.Run(gvk.String(), func(t *testing.T) {
				for i := 0; i < fuzzIters; i++ {
					obj, err := legacyscheme.Scheme.New(gvk)
					if err != nil {
						t.Fatalf("could not create a %v: %s", kind, err)
					}
					f.Fill(obj)

					var opts []ValidationTestConfig
					// TODO(API group level configuration): Consider configuring normalization rules at the
					// API group level to avoid potential collisions when multiple rule sets are combined.
					// This would allow each API group to register its own normalization rules independently.
					allRules := append([]field.NormalizationRule{}, resourcevalidation.ResourceNormalizationRules...)
					allRules = append(allRules, nodevalidation.NodeNormalizationRules...)
					opts = append(opts, WithNormalizationRules(allRules...))

					VerifyVersionedValidationEquivalence(t, obj, nil, opts...)

					old, err := legacyscheme.Scheme.New(gv.WithKind(kind))
					if err != nil {
						t.Fatalf("could not create a %v: %s", kind, err)
					}
					f.Fill(old)
					VerifyVersionedValidationEquivalence(t, obj, old, opts...)
				}
			})
		}
	}
}<|MERGE_RESOLUTION|>--- conflicted
+++ resolved
@@ -44,15 +44,12 @@
 		{Group: "storage.k8s.io", Version: "v1"},
 		{Group: "storage.k8s.io", Version: "v1beta1"},
 		{Group: "storage.k8s.io", Version: "v1alpha1"},
-<<<<<<< HEAD
 		{Group: "coordination.k8s.io", Version: "v1"},
 		{Group: "coordination.k8s.io", Version: "v1alpha2"},
 		{Group: "coordination.k8s.io", Version: "v1beta1"},
-=======
 		{Group: "node.k8s.io", Version: "v1beta1"},
 		{Group: "node.k8s.io", Version: "v1"},
 		{Group: "node.k8s.io", Version: "v1alpha1"},
->>>>>>> 8d7db1d1
 	}
 
 	fuzzIters := *roundtrip.FuzzIters / 10 // TODO: Find a better way to manage test running time
