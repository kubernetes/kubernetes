--- conflicted
+++ resolved
@@ -76,11 +76,7 @@
 	// concurrency and change monitoring endpoints.  Clients must treat these values as opaque
 	// and values may only be valid for a particular resource or set of resources. Only servers
 	// will generate resource versions.
-<<<<<<< HEAD
-	ResourceVersion string `json:"resourceVersion,omitempty" description:"string that identifies the internal version of this object that can be used by clients to determine when objects have changed; populated by the system, read-only; value must be treated as opaque by clients and passed unmodified back to the server: http://releases.k8s.io/HEAD/docs/api-conventions.md#concurrency-control-and-consistency"`
-=======
 	ResourceVersion string `json:"resourceVersion,omitempty" description:"string that identifies the internal version of this object that can be used by clients to determine when objects have changed; populated by the system, read-only; value must be treated as opaque by clients and passed unmodified back to the server: http://releases.k8s.io/v1.0.0/docs/api-conventions.md#concurrency-control-and-consistency"`
->>>>>>> cd821444
 }
 
 // ObjectMeta is metadata that all persisted resources must have, which includes all objects
@@ -123,11 +119,7 @@
 	// concurrency, change detection, and the watch operation on a resource or set of resources.
 	// Clients must treat these values as opaque and values may only be valid for a particular
 	// resource or set of resources. Only servers will generate resource versions.
-<<<<<<< HEAD
-	ResourceVersion string `json:"resourceVersion,omitempty" description:"string that identifies the internal version of this object that can be used by clients to determine when objects have changed; populated by the system, read-only; value must be treated as opaque by clients and passed unmodified back to the server: http://releases.k8s.io/HEAD/docs/api-conventions.md#concurrency-control-and-consistency"`
-=======
 	ResourceVersion string `json:"resourceVersion,omitempty" description:"string that identifies the internal version of this object that can be used by clients to determine when objects have changed; populated by the system, read-only; value must be treated as opaque by clients and passed unmodified back to the server: http://releases.k8s.io/v1.0.0/docs/api-conventions.md#concurrency-control-and-consistency"`
->>>>>>> cd821444
 
 	// A sequence number representing a specific generation of the desired state.
 	// Currently only implemented by replication controllers.
@@ -246,11 +238,7 @@
 
 type PersistentVolume struct {
 	TypeMeta   `json:",inline"`
-<<<<<<< HEAD
-	ObjectMeta `json:"metadata,omitempty" description:"standard object metadata; see http://releases.k8s.io/HEAD/docs/api-conventions.md#metadata"`
-=======
 	ObjectMeta `json:"metadata,omitempty" description:"standard object metadata; see http://releases.k8s.io/v1.0.0/docs/api-conventions.md#metadata"`
->>>>>>> cd821444
 
 	// Spec defines a persistent volume owned by the cluster
 	Spec PersistentVolumeSpec `json:"spec,omitempty" description:"specification of a persistent volume as provisioned by an administrator; see http://releases.k8s.io/v1.0.0/docs/persistent-volumes.md#persistent-volumes"`
@@ -301,23 +289,14 @@
 
 type PersistentVolumeList struct {
 	TypeMeta `json:",inline"`
-<<<<<<< HEAD
-	ListMeta `json:"metadata,omitempty" description:"standard list metadata; see http://releases.k8s.io/HEAD/docs/api-conventions.md#types-kinds"`
-	Items    []PersistentVolume `json:"items,omitempty" description:"list of persistent volumes"`
-=======
 	ListMeta `json:"metadata,omitempty" description:"standard list metadata; see http://releases.k8s.io/v1.0.0/docs/api-conventions.md#types-kinds"`
 	Items    []PersistentVolume `json:"items,omitempty" description:"list of persistent volumes; see http://releases.k8s.io/v1.0.0/docs/persistent-volumes.md"`
->>>>>>> cd821444
 }
 
 // PersistentVolumeClaim is a user's request for and claim to a persistent volume
 type PersistentVolumeClaim struct {
 	TypeMeta   `json:",inline"`
-<<<<<<< HEAD
-	ObjectMeta `json:"metadata,omitempty" description:"standard object metadata; see http://releases.k8s.io/HEAD/docs/api-conventions.md#metadata"`
-=======
 	ObjectMeta `json:"metadata,omitempty" description:"standard object metadata; see http://releases.k8s.io/v1.0.0/docs/api-conventions.md#metadata"`
->>>>>>> cd821444
 
 	// Spec defines the volume requested by a pod author
 	Spec PersistentVolumeClaimSpec `json:"spec,omitempty" description:"the desired characteristics of a volume; see http://releases.k8s.io/v1.0.0/docs/persistent-volumes.md#persistentvolumeclaims"`
@@ -328,13 +307,8 @@
 
 type PersistentVolumeClaimList struct {
 	TypeMeta `json:",inline"`
-<<<<<<< HEAD
-	ListMeta `json:"metadata,omitempty" description:"standard list metadata; see http://releases.k8s.io/HEAD/docs/api-conventions.md#types-kinds"`
-	Items    []PersistentVolumeClaim `json:"items,omitempty" description:"a list of persistent volume claims"`
-=======
 	ListMeta `json:"metadata,omitempty" description:"standard list metadata; see http://releases.k8s.io/v1.0.0/docs/api-conventions.md#types-kinds"`
 	Items    []PersistentVolumeClaim `json:"items,omitempty" description:"a list of persistent volume claims; see http://releases.k8s.io/v1.0.0/docs/persistent-volumes.md#persistentvolumeclaims"`
->>>>>>> cd821444
 }
 
 // PersistentVolumeClaimSpec describes the common attributes of storage devices
@@ -515,11 +489,7 @@
 
 // SecretVolumeSource adapts a Secret into a VolumeSource
 //
-<<<<<<< HEAD
-// http://releases.k8s.io/HEAD/docs/design/secrets.md
-=======
 // http://releases.k8s.io/v1.0.0/docs/design/secrets.md
->>>>>>> cd821444
 type SecretVolumeSource struct {
 	// Name of the secret in the pod's namespace to use
 	SecretName string `json:"secretName" description:"secretName is the name of a secret in the pod's namespace; see http://releases.k8s.io/v1.0.0/docs/volumes.md#secrets"`
@@ -945,33 +915,16 @@
 // PodStatusResult is a wrapper for PodStatus returned by kubelet that can be encode/decoded
 type PodStatusResult struct {
 	TypeMeta   `json:",inline"`
-<<<<<<< HEAD
-	ObjectMeta `json:"metadata,omitempty" description:"standard object metadata; see http://releases.k8s.io/HEAD/docs/api-conventions.md#metadata"`
-	// Status represents the current information about a pod. This data may not be up
-	// to date.
-	Status PodStatus `json:"status,omitempty" description:"most recently observed status of the pod; populated by the system, read-only; http://releases.k8s.io/HEAD/docs/api-conventions.md#spec-and-status"`
-=======
 	ObjectMeta `json:"metadata,omitempty" description:"standard object metadata; see http://releases.k8s.io/v1.0.0/docs/api-conventions.md#metadata"`
 	// Status represents the current information about a pod. This data may not be up
 	// to date.
 	Status PodStatus `json:"status,omitempty" description:"most recently observed status of the pod; populated by the system, read-only; http://releases.k8s.io/v1.0.0/docs/api-conventions.md#spec-and-status"`
->>>>>>> cd821444
 }
 
 // Pod is a collection of containers that can run on a host. This resource is created
 // by clients and scheduled onto hosts.
 type Pod struct {
 	TypeMeta   `json:",inline"`
-<<<<<<< HEAD
-	ObjectMeta `json:"metadata,omitempty" description:"standard object metadata; see http://releases.k8s.io/HEAD/docs/api-conventions.md#metadata"`
-
-	// Spec defines the behavior of a pod.
-	Spec PodSpec `json:"spec,omitempty" description:"specification of the desired behavior of the pod; http://releases.k8s.io/HEAD/docs/api-conventions.md#spec-and-status"`
-
-	// Status represents the current information about a pod. This data may not be up
-	// to date.
-	Status PodStatus `json:"status,omitempty" description:"most recently observed status of the pod; populated by the system, read-only; http://releases.k8s.io/HEAD/docs/api-conventions.md#spec-and-status"`
-=======
 	ObjectMeta `json:"metadata,omitempty" description:"standard object metadata; see http://releases.k8s.io/v1.0.0/docs/api-conventions.md#metadata"`
 
 	// Spec defines the behavior of a pod.
@@ -980,17 +933,12 @@
 	// Status represents the current information about a pod. This data may not be up
 	// to date.
 	Status PodStatus `json:"status,omitempty" description:"most recently observed status of the pod; populated by the system, read-only; http://releases.k8s.io/v1.0.0/docs/api-conventions.md#spec-and-status"`
->>>>>>> cd821444
 }
 
 // PodList is a list of Pods.
 type PodList struct {
 	TypeMeta `json:",inline"`
-<<<<<<< HEAD
-	ListMeta `json:"metadata,omitempty" description:"standard list metadata; see http://releases.k8s.io/HEAD/docs/api-conventions.md#types-kinds"`
-=======
 	ListMeta `json:"metadata,omitempty" description:"standard list metadata; see http://releases.k8s.io/v1.0.0/docs/api-conventions.md#types-kinds"`
->>>>>>> cd821444
 
 	Items []Pod `json:"items" description:"list of pods; see http://releases.k8s.io/v1.0.0/docs/pods.md"`
 }
@@ -998,43 +946,25 @@
 // PodTemplateSpec describes the data a pod should have when created from a template
 type PodTemplateSpec struct {
 	// Metadata of the pods created from this template.
-<<<<<<< HEAD
-	ObjectMeta `json:"metadata,omitempty" description:"standard object metadata; see http://releases.k8s.io/HEAD/docs/api-conventions.md#metadata"`
-
-	// Spec defines the behavior of a pod.
-	Spec PodSpec `json:"spec,omitempty" description:"specification of the desired behavior of the pod; http://releases.k8s.io/HEAD/docs/api-conventions.md#spec-and-status"`
-=======
 	ObjectMeta `json:"metadata,omitempty" description:"standard object metadata; see http://releases.k8s.io/v1.0.0/docs/api-conventions.md#metadata"`
 
 	// Spec defines the behavior of a pod.
 	Spec PodSpec `json:"spec,omitempty" description:"specification of the desired behavior of the pod; http://releases.k8s.io/v1.0.0/docs/api-conventions.md#spec-and-status"`
->>>>>>> cd821444
 }
 
 // PodTemplate describes a template for creating copies of a predefined pod.
 type PodTemplate struct {
 	TypeMeta   `json:",inline"`
-<<<<<<< HEAD
-	ObjectMeta `json:"metadata,omitempty" description:"standard object metadata; see http://releases.k8s.io/HEAD/docs/api-conventions.md#metadata"`
-
-	// Template defines the pods that will be created from this pod template
-	Template PodTemplateSpec `json:"template,omitempty" description:"the template of the desired behavior of the pod; http://releases.k8s.io/HEAD/docs/api-conventions.md#spec-and-status"`
-=======
 	ObjectMeta `json:"metadata,omitempty" description:"standard object metadata; see http://releases.k8s.io/v1.0.0/docs/api-conventions.md#metadata"`
 
 	// Template defines the pods that will be created from this pod template
 	Template PodTemplateSpec `json:"template,omitempty" description:"the template of the desired behavior of the pod; http://releases.k8s.io/v1.0.0/docs/api-conventions.md#spec-and-status"`
->>>>>>> cd821444
 }
 
 // PodTemplateList is a list of PodTemplates.
 type PodTemplateList struct {
 	TypeMeta `json:",inline"`
-<<<<<<< HEAD
-	ListMeta `json:"metadata,omitempty" description:"standard list metadata; see http://releases.k8s.io/HEAD/docs/api-conventions.md#metadata"`
-=======
 	ListMeta `json:"metadata,omitempty" description:"standard list metadata; see http://releases.k8s.io/v1.0.0/docs/api-conventions.md#metadata"`
->>>>>>> cd821444
 
 	Items []PodTemplate `json:"items" description:"list of pod templates"`
 }
@@ -1073,16 +1003,6 @@
 	TypeMeta `json:",inline"`
 
 	// If the Labels of a ReplicationController are empty, they are defaulted to be the same as the Pod(s) that the replication controller manages.
-<<<<<<< HEAD
-	ObjectMeta `json:"metadata,omitempty" description:"standard object metadata; see http://releases.k8s.io/HEAD/docs/api-conventions.md#metadata"`
-
-	// Spec defines the desired behavior of this replication controller.
-	Spec ReplicationControllerSpec `json:"spec,omitempty" description:"specification of the desired behavior of the replication controller; http://releases.k8s.io/HEAD/docs/api-conventions.md#spec-and-status"`
-
-	// Status is the current status of this replication controller. This data may be
-	// out of date by some window of time.
-	Status ReplicationControllerStatus `json:"status,omitempty" description:"most recently observed status of the replication controller; populated by the system, read-only; http://releases.k8s.io/HEAD/docs/api-conventions.md#spec-and-status"`
-=======
 	ObjectMeta `json:"metadata,omitempty" description:"standard object metadata; see http://releases.k8s.io/v1.0.0/docs/api-conventions.md#metadata"`
 
 	// Spec defines the desired behavior of this replication controller.
@@ -1091,17 +1011,12 @@
 	// Status is the current status of this replication controller. This data may be
 	// out of date by some window of time.
 	Status ReplicationControllerStatus `json:"status,omitempty" description:"most recently observed status of the replication controller; populated by the system, read-only; http://releases.k8s.io/v1.0.0/docs/api-conventions.md#spec-and-status"`
->>>>>>> cd821444
 }
 
 // ReplicationControllerList is a collection of replication controllers.
 type ReplicationControllerList struct {
 	TypeMeta `json:",inline"`
-<<<<<<< HEAD
-	ListMeta `json:"metadata,omitempty" description:"standard list metadata; see http://releases.k8s.io/HEAD/docs/api-conventions.md#metadata"`
-=======
 	ListMeta `json:"metadata,omitempty" description:"standard list metadata; see http://releases.k8s.io/v1.0.0/docs/api-conventions.md#metadata"`
->>>>>>> cd821444
 
 	Items []ReplicationController `json:"items" description:"list of replication controllers; see http://releases.k8s.io/v1.0.0/docs/replication-controller.md"`
 }
@@ -1217,15 +1132,6 @@
 // will answer requests sent through the proxy.
 type Service struct {
 	TypeMeta   `json:",inline"`
-<<<<<<< HEAD
-	ObjectMeta `json:"metadata,omitempty" description:"standard object metadata; see http://releases.k8s.io/HEAD/docs/api-conventions.md#metadata"`
-
-	// Spec defines the behavior of a service.
-	Spec ServiceSpec `json:"spec,omitempty" description:"specification of the desired behavior of the service; http://releases.k8s.io/HEAD/docs/api-conventions.md#spec-and-status"`
-
-	// Status represents the current status of a service.
-	Status ServiceStatus `json:"status,omitempty" description:"most recently observed status of the service; populated by the system, read-only; http://releases.k8s.io/HEAD/docs/api-conventions.md#spec-and-status"`
-=======
 	ObjectMeta `json:"metadata,omitempty" description:"standard object metadata; see http://releases.k8s.io/v1.0.0/docs/api-conventions.md#metadata"`
 
 	// Spec defines the behavior of a service.
@@ -1233,7 +1139,6 @@
 
 	// Status represents the current status of a service.
 	Status ServiceStatus `json:"status,omitempty" description:"most recently observed status of the service; populated by the system, read-only; http://releases.k8s.io/v1.0.0/docs/api-conventions.md#spec-and-status"`
->>>>>>> cd821444
 }
 
 const (
@@ -1245,11 +1150,7 @@
 // ServiceList holds a list of services.
 type ServiceList struct {
 	TypeMeta `json:",inline"`
-<<<<<<< HEAD
-	ListMeta `json:"metadata,omitempty" description:"standard list metadata; see http://releases.k8s.io/HEAD/docs/api-conventions.md#metadata"`
-=======
 	ListMeta `json:"metadata,omitempty" description:"standard list metadata; see http://releases.k8s.io/v1.0.0/docs/api-conventions.md#metadata"`
->>>>>>> cd821444
 
 	Items []Service `json:"items" description:"list of services"`
 }
@@ -1260,11 +1161,7 @@
 // * a set of secrets
 type ServiceAccount struct {
 	TypeMeta   `json:",inline"`
-<<<<<<< HEAD
-	ObjectMeta `json:"metadata,omitempty" description:"standard object metadata; see http://releases.k8s.io/HEAD/docs/api-conventions.md#metadata"`
-=======
 	ObjectMeta `json:"metadata,omitempty" description:"standard object metadata; see http://releases.k8s.io/v1.0.0/docs/api-conventions.md#metadata"`
->>>>>>> cd821444
 
 	// Secrets is the list of secrets allowed to be used by pods running using this ServiceAccount
 	Secrets []ObjectReference `json:"secrets,omitempty" description:"list of secrets that can be used by pods running as this service account; see http://releases.k8s.io/v1.0.0/docs/secrets.md" patchStrategy:"merge" patchMergeKey:"name"`
@@ -1278,11 +1175,7 @@
 // ServiceAccountList is a list of ServiceAccount objects
 type ServiceAccountList struct {
 	TypeMeta `json:",inline"`
-<<<<<<< HEAD
-	ListMeta `json:"metadata,omitempty" description:"standard list metadata; see http://releases.k8s.io/HEAD/docs/api-conventions.md#metadata"`
-=======
 	ListMeta `json:"metadata,omitempty" description:"standard list metadata; see http://releases.k8s.io/v1.0.0/docs/api-conventions.md#metadata"`
->>>>>>> cd821444
 
 	Items []ServiceAccount `json:"items" description:"list of ServiceAccounts; see http://releases.k8s.io/v1.0.0/docs/service_accounts.md#service-accounts"`
 }
@@ -1301,11 +1194,7 @@
 //  ]
 type Endpoints struct {
 	TypeMeta   `json:",inline"`
-<<<<<<< HEAD
-	ObjectMeta `json:"metadata,omitempty" description:"standard object metadata; see http://releases.k8s.io/HEAD/docs/api-conventions.md#metadata"`
-=======
 	ObjectMeta `json:"metadata,omitempty" description:"standard object metadata; see http://releases.k8s.io/v1.0.0/docs/api-conventions.md#metadata"`
->>>>>>> cd821444
 
 	// The set of all endpoints is the union of all subsets.
 	Subsets []EndpointSubset `json:"subsets" description:"sets of addresses and ports that comprise a service"`
@@ -1352,11 +1241,7 @@
 // EndpointsList is a list of endpoints.
 type EndpointsList struct {
 	TypeMeta `json:",inline"`
-<<<<<<< HEAD
-	ListMeta `json:"metadata,omitempty" description:"standard list metadata; see http://releases.k8s.io/HEAD/docs/api-conventions.md#metadata"`
-=======
 	ListMeta `json:"metadata,omitempty" description:"standard list metadata; see http://releases.k8s.io/v1.0.0/docs/api-conventions.md#metadata"`
->>>>>>> cd821444
 
 	Items []Endpoints `json:"items" description:"list of endpoints"`
 }
@@ -1396,13 +1281,8 @@
 // NodeStatus is information about the current status of a node.
 type NodeStatus struct {
 	// Capacity represents the available resources of a node.
-<<<<<<< HEAD
-	// see http://releases.k8s.io/HEAD/docs/resources.md for more details.
-	Capacity ResourceList `json:"capacity,omitempty" description:"compute resource capacity of the node; http://releases.k8s.io/HEAD/docs/resources.md"`
-=======
 	// see http://releases.k8s.io/v1.0.0/docs/compute_resources.md for more details.
 	Capacity ResourceList `json:"capacity,omitempty" description:"compute resource capacity of the node; see http://releases.k8s.io/v1.0.0/docs/compute_resources.md"`
->>>>>>> cd821444
 	// NodePhase is the current lifecycle phase of the node.
 	Phase NodePhase `json:"phase,omitempty" description:"most recently observed lifecycle phase of the node; see http://releases.k8s.io/v1.0.0/docs/node.md#node-phase"`
 	// Conditions is an array of current node conditions.
@@ -1477,15 +1357,6 @@
 // The name of the node according to etcd is in ID.
 type Node struct {
 	TypeMeta   `json:",inline"`
-<<<<<<< HEAD
-	ObjectMeta `json:"metadata,omitempty" description:"standard object metadata; see http://releases.k8s.io/HEAD/docs/api-conventions.md#metadata"`
-
-	// Spec defines the behavior of a node.
-	Spec NodeSpec `json:"spec,omitempty" description:"specification of a node; http://releases.k8s.io/HEAD/docs/api-conventions.md#spec-and-status"`
-
-	// Status describes the current status of a Node
-	Status NodeStatus `json:"status,omitempty" description:"most recently observed status of the node; populated by the system, read-only; http://releases.k8s.io/HEAD/docs/api-conventions.md#spec-and-status"`
-=======
 	ObjectMeta `json:"metadata,omitempty" description:"standard object metadata; see http://releases.k8s.io/v1.0.0/docs/api-conventions.md#metadata"`
 
 	// Spec defines the behavior of a node.
@@ -1493,17 +1364,12 @@
 
 	// Status describes the current status of a Node
 	Status NodeStatus `json:"status,omitempty" description:"most recently observed status of the node; populated by the system, read-only; http://releases.k8s.io/v1.0.0/docs/api-conventions.md#spec-and-status"`
->>>>>>> cd821444
 }
 
 // NodeList is a list of minions.
 type NodeList struct {
 	TypeMeta `json:",inline"`
-<<<<<<< HEAD
-	ListMeta `json:"metadata,omitempty" description:"standard list metadata; see http://releases.k8s.io/HEAD/docs/api-conventions.md#metadata"`
-=======
 	ListMeta `json:"metadata,omitempty" description:"standard list metadata; see http://releases.k8s.io/v1.0.0/docs/api-conventions.md#metadata"`
->>>>>>> cd821444
 
 	Items []Node `json:"items" description:"list of nodes"`
 }
@@ -1541,15 +1407,6 @@
 // Use of multiple namespaces is optional
 type Namespace struct {
 	TypeMeta   `json:",inline"`
-<<<<<<< HEAD
-	ObjectMeta `json:"metadata,omitempty" description:"standard object metadata; see http://releases.k8s.io/HEAD/docs/api-conventions.md#metadata"`
-
-	// Spec defines the behavior of the Namespace.
-	Spec NamespaceSpec `json:"spec,omitempty" description:"spec defines the behavior of the Namespace; http://releases.k8s.io/HEAD/docs/api-conventions.md#spec-and-status"`
-
-	// Status describes the current status of a Namespace
-	Status NamespaceStatus `json:"status,omitempty" description:"status describes the current status of a Namespace; http://releases.k8s.io/HEAD/docs/api-conventions.md#spec-and-status"`
-=======
 	ObjectMeta `json:"metadata,omitempty" description:"standard object metadata; see http://releases.k8s.io/v1.0.0/docs/api-conventions.md#metadata"`
 
 	// Spec defines the behavior of the Namespace.
@@ -1557,17 +1414,12 @@
 
 	// Status describes the current status of a Namespace
 	Status NamespaceStatus `json:"status,omitempty" description:"status describes the current status of a Namespace; http://releases.k8s.io/v1.0.0/docs/api-conventions.md#spec-and-status"`
->>>>>>> cd821444
 }
 
 // NamespaceList is a list of Namespaces.
 type NamespaceList struct {
 	TypeMeta `json:",inline"`
-<<<<<<< HEAD
-	ListMeta `json:"metadata,omitempty" description:"standard list metadata; see http://releases.k8s.io/HEAD/docs/api-conventions.md#metadata"`
-=======
 	ListMeta `json:"metadata,omitempty" description:"standard list metadata; see http://releases.k8s.io/v1.0.0/docs/api-conventions.md#metadata"`
->>>>>>> cd821444
 
 	// Items is the list of Namespace objects in the list
 	Items []Namespace `json:"items"  description:"items is the list of Namespace objects in the list; see http://releases.k8s.io/v1.0.0/docs/namespaces.md"`
@@ -1577,11 +1429,7 @@
 type Binding struct {
 	TypeMeta `json:",inline"`
 	// ObjectMeta describes the object that is being bound.
-<<<<<<< HEAD
-	ObjectMeta `json:"metadata,omitempty" description:"standard object metadata; see http://releases.k8s.io/HEAD/docs/api-conventions.md#metadata"`
-=======
 	ObjectMeta `json:"metadata,omitempty" description:"standard object metadata; see http://releases.k8s.io/v1.0.0/docs/api-conventions.md#metadata"`
->>>>>>> cd821444
 
 	// Target is the object to bind to.
 	Target ObjectReference `json:"target" description:"an object to bind to"`
@@ -1659,11 +1507,7 @@
 // Status is a return value for calls that don't return other objects.
 type Status struct {
 	TypeMeta `json:",inline"`
-<<<<<<< HEAD
-	ListMeta `json:"metadata,omitempty" description:"standard list metadata; see http://releases.k8s.io/HEAD/docs/api-conventions.md#metadata"`
-=======
 	ListMeta `json:"metadata,omitempty" description:"standard list metadata; see http://releases.k8s.io/v1.0.0/docs/api-conventions.md#metadata"`
->>>>>>> cd821444
 
 	// One of: "Success" or "Failure"
 	Status string `json:"status,omitempty" description:"status of the operation; either Success, or Failure; see http://releases.k8s.io/v1.0.0/docs/api-conventions.md#spec-and-status"`
@@ -1821,11 +1665,7 @@
 	Name            string    `json:"name,omitempty" description:"name of the referent; see http://releases.k8s.io/v1.0.0/docs/identifiers.md#names"`
 	UID             types.UID `json:"uid,omitempty" description:"uid of the referent; see http://releases.k8s.io/v1.0.0/docs/identifiers.md#uids"`
 	APIVersion      string    `json:"apiVersion,omitempty" description:"API version of the referent"`
-<<<<<<< HEAD
-	ResourceVersion string    `json:"resourceVersion,omitempty" description:"specific resourceVersion to which this reference is made, if any: http://releases.k8s.io/HEAD/docs/api-conventions.md#concurrency-control-and-consistency"`
-=======
 	ResourceVersion string    `json:"resourceVersion,omitempty" description:"specific resourceVersion to which this reference is made, if any: http://releases.k8s.io/v1.0.0/docs/api-conventions.md#concurrency-control-and-consistency"`
->>>>>>> cd821444
 
 	// Optional. If referring to a piece of an object instead of an entire object, this string
 	// should contain information to identify the sub-object. For example, if the object
@@ -1860,11 +1700,7 @@
 // TODO: Decide whether to store these separately or with the object they apply to.
 type Event struct {
 	TypeMeta   `json:",inline"`
-<<<<<<< HEAD
-	ObjectMeta `json:"metadata" description:"standard object metadata; see http://releases.k8s.io/HEAD/docs/api-conventions.md#metadata"`
-=======
 	ObjectMeta `json:"metadata" description:"standard object metadata; see http://releases.k8s.io/v1.0.0/docs/api-conventions.md#metadata"`
->>>>>>> cd821444
 
 	// Required. The object that this event is about.
 	InvolvedObject ObjectReference `json:"involvedObject" description:"object this event is about"`
@@ -1894,11 +1730,7 @@
 // EventList is a list of events.
 type EventList struct {
 	TypeMeta `json:",inline"`
-<<<<<<< HEAD
-	ListMeta `json:"metadata,omitempty" description:"standard list metadata; see http://releases.k8s.io/HEAD/docs/api-conventions.md#metadata"`
-=======
 	ListMeta `json:"metadata,omitempty" description:"standard list metadata; see http://releases.k8s.io/v1.0.0/docs/api-conventions.md#metadata"`
->>>>>>> cd821444
 
 	Items []Event `json:"items" description:"list of events"`
 }
@@ -1906,11 +1738,7 @@
 // List holds a list of objects, which may not be known by the server.
 type List struct {
 	TypeMeta `json:",inline"`
-<<<<<<< HEAD
-	ListMeta `json:"metadata,omitempty" description:"standard list metadata; see http://releases.k8s.io/HEAD/docs/api-conventions.md#metadata"`
-=======
 	ListMeta `json:"metadata,omitempty" description:"standard list metadata; see http://releases.k8s.io/v1.0.0/docs/api-conventions.md#metadata"`
->>>>>>> cd821444
 
 	Items []runtime.RawExtension `json:"items" description:"list of objects"`
 }
@@ -1946,27 +1774,16 @@
 // LimitRange sets resource usage limits for each kind of resource in a Namespace
 type LimitRange struct {
 	TypeMeta   `json:",inline"`
-<<<<<<< HEAD
-	ObjectMeta `json:"metadata,omitempty" description:"standard object metadata; see http://releases.k8s.io/HEAD/docs/api-conventions.md#metadata"`
-
-	// Spec defines the limits enforced
-	Spec LimitRangeSpec `json:"spec,omitempty" description:"spec defines the limits enforced; http://releases.k8s.io/HEAD/docs/api-conventions.md#spec-and-status"`
-=======
 	ObjectMeta `json:"metadata,omitempty" description:"standard object metadata; see http://releases.k8s.io/v1.0.0/docs/api-conventions.md#metadata"`
 
 	// Spec defines the limits enforced
 	Spec LimitRangeSpec `json:"spec,omitempty" description:"spec defines the limits enforced; http://releases.k8s.io/v1.0.0/docs/api-conventions.md#spec-and-status"`
->>>>>>> cd821444
 }
 
 // LimitRangeList is a list of LimitRange items.
 type LimitRangeList struct {
 	TypeMeta `json:",inline"`
-<<<<<<< HEAD
-	ListMeta `json:"metadata,omitempty" description:"standard list metadata; see http://releases.k8s.io/HEAD/docs/api-conventions.md#metadata"`
-=======
 	ListMeta `json:"metadata,omitempty" description:"standard list metadata; see http://releases.k8s.io/v1.0.0/docs/api-conventions.md#metadata"`
->>>>>>> cd821444
 
 	// Items is a list of LimitRange objects
 	Items []LimitRange `json:"items" description:"items is a list of LimitRange objects; see http://releases.k8s.io/v1.0.0/docs/design/admission_control_limit_range.md"`
@@ -2005,15 +1822,6 @@
 // ResourceQuota sets aggregate quota restrictions enforced per namespace
 type ResourceQuota struct {
 	TypeMeta   `json:",inline"`
-<<<<<<< HEAD
-	ObjectMeta `json:"metadata,omitempty" description:"standard object metadata; see http://releases.k8s.io/HEAD/docs/api-conventions.md#metadata"`
-
-	// Spec defines the desired quota
-	Spec ResourceQuotaSpec `json:"spec,omitempty" description:"spec defines the desired quota; http://releases.k8s.io/HEAD/docs/api-conventions.md#spec-and-status"`
-
-	// Status defines the actual enforced quota and its current usage
-	Status ResourceQuotaStatus `json:"status,omitempty" description:"status defines the actual enforced quota and current usage; http://releases.k8s.io/HEAD/docs/api-conventions.md#spec-and-status"`
-=======
 	ObjectMeta `json:"metadata,omitempty" description:"standard object metadata; see http://releases.k8s.io/v1.0.0/docs/api-conventions.md#metadata"`
 
 	// Spec defines the desired quota
@@ -2021,17 +1829,12 @@
 
 	// Status defines the actual enforced quota and its current usage
 	Status ResourceQuotaStatus `json:"status,omitempty" description:"status defines the actual enforced quota and current usage; http://releases.k8s.io/v1.0.0/docs/api-conventions.md#spec-and-status"`
->>>>>>> cd821444
 }
 
 // ResourceQuotaList is a list of ResourceQuota items
 type ResourceQuotaList struct {
 	TypeMeta `json:",inline"`
-<<<<<<< HEAD
-	ListMeta `json:"metadata,omitempty" description:"standard list metadata; see http://releases.k8s.io/HEAD/docs/api-conventions.md#metadata"`
-=======
 	ListMeta `json:"metadata,omitempty" description:"standard list metadata; see http://releases.k8s.io/v1.0.0/docs/api-conventions.md#metadata"`
->>>>>>> cd821444
 
 	// Items is a list of ResourceQuota objects
 	Items []ResourceQuota `json:"items" description:"items is a list of ResourceQuota objects; see http://releases.k8s.io/v1.0.0/docs/design/admission_control_resource_quota.md#admissioncontrol-plugin-resourcequota"`
@@ -2041,11 +1844,7 @@
 // the Data field must be less than MaxSecretSize bytes.
 type Secret struct {
 	TypeMeta   `json:",inline"`
-<<<<<<< HEAD
-	ObjectMeta `json:"metadata,omitempty" description:"standard object metadata; see http://releases.k8s.io/HEAD/docs/api-conventions.md#metadata"`
-=======
 	ObjectMeta `json:"metadata,omitempty" description:"standard object metadata; see http://releases.k8s.io/v1.0.0/docs/api-conventions.md#metadata"`
->>>>>>> cd821444
 
 	// Data contains the secret data.  Each key must be a valid DNS_SUBDOMAIN
 	// or leading dot followed by valid DNS_SUBDOMAIN.
@@ -2096,11 +1895,7 @@
 
 type SecretList struct {
 	TypeMeta `json:",inline"`
-<<<<<<< HEAD
-	ListMeta `json:"metadata,omitempty" description:"standard list metadata; see http://releases.k8s.io/HEAD/docs/api-conventions.md#metadata"`
-=======
 	ListMeta `json:"metadata,omitempty" description:"standard list metadata; see http://releases.k8s.io/v1.0.0/docs/api-conventions.md#metadata"`
->>>>>>> cd821444
 
 	Items []Secret `json:"items" description:"items is a list of secret objects; see http://releases.k8s.io/v1.0.0/docs/secrets.md"`
 }
@@ -2123,22 +1918,14 @@
 // ComponentStatus (and ComponentStatusList) holds the cluster validation info.
 type ComponentStatus struct {
 	TypeMeta   `json:",inline"`
-<<<<<<< HEAD
-	ObjectMeta `json:"metadata,omitempty" description:"standard object metadata; see http://releases.k8s.io/HEAD/docs/api-conventions.md#metadata"`
-=======
 	ObjectMeta `json:"metadata,omitempty" description:"standard object metadata; see http://releases.k8s.io/v1.0.0/docs/api-conventions.md#metadata"`
->>>>>>> cd821444
 
 	Conditions []ComponentCondition `json:"conditions,omitempty" description:"list of component conditions observed" patchStrategy:"merge" patchMergeKey:"type"`
 }
 
 type ComponentStatusList struct {
 	TypeMeta `json:",inline"`
-<<<<<<< HEAD
-	ListMeta `json:"metadata,omitempty" description:"standard list metadata; see http://releases.k8s.io/HEAD/docs/api-conventions.md#metadata"`
-=======
 	ListMeta `json:"metadata,omitempty" description:"standard list metadata; see http://releases.k8s.io/v1.0.0/docs/api-conventions.md#metadata"`
->>>>>>> cd821444
 
 	Items []ComponentStatus `json:"items" description:"list of component status objects"`
 }
@@ -2182,11 +1969,7 @@
 // RangeAllocation is not a public type
 type RangeAllocation struct {
 	TypeMeta   `json:",inline"`
-<<<<<<< HEAD
-	ObjectMeta `json:"metadata,omitempty" description:"standard list metadata; see http://releases.k8s.io/HEAD/docs/api-conventions.md#metadata"`
-=======
 	ObjectMeta `json:"metadata,omitempty" description:"standard list metadata; see http://releases.k8s.io/v1.0.0/docs/api-conventions.md#metadata"`
->>>>>>> cd821444
 
 	Range string `json:"range" description:"a range string that identifies the range represented by 'data'; required"`
 	Data  []byte `json:"data" description:"a bit array containing all allocated addresses in the previous segment"`
